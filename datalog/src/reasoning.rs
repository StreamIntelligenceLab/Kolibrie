<<<<<<< HEAD
/*
 * Copyright © 2025 Volodymyr Kadzhaia
 * Copyright © 2025 Pieter Bonte
 * KU Leuven — Stream Intelligence Lab, Belgium
 *
 * This Source Code Form is subject to the terms of the Mozilla Public
 * License, v. 2.0. If a copy of the MPL was not distributed with this file,
 * you can obtain one at https://mozilla.org/MPL/2.0/.
 */

use shared::rule::Rule;
use shared::triple::Triple;
use crate::knowledge_graph::KnowledgeGraph;
use std::collections::{BTreeMap, HashMap, HashSet};
use shared::terms::Term;

#[deprecated]
#[derive(Debug, Clone, PartialEq, Eq, PartialOrd, Ord, Hash)]
pub enum ReasoningLevel {
    Base = 0,
    Deductive = 1,
    Abductive = 2,
    MetaReasoning = 3,
}

#[derive(Debug, Clone)]
pub struct HierarchicalRule {
    pub rule: Rule,
    pub level: ReasoningLevel,
    pub priority: u32,
    pub dependencies: Vec<ReasoningLevel>,
}

#[derive(Debug, Clone)]
pub struct ReasoningHierarchy {
    pub levels: BTreeMap<ReasoningLevel, KnowledgeGraph>,
    pub cross_level_rules: Vec<HierarchicalRule>,
    pub propagation_rules: Vec<HierarchicalRule>,
}

impl ReasoningHierarchy {
    pub fn new() -> Self {
        let mut levels = BTreeMap::new();
        levels.insert(ReasoningLevel::Base, KnowledgeGraph::new());
        levels.insert(ReasoningLevel::Deductive, KnowledgeGraph::new());
        levels.insert(ReasoningLevel::Abductive, KnowledgeGraph::new());
        levels.insert(ReasoningLevel::MetaReasoning, KnowledgeGraph::new());
        
        Self {
            levels,
            cross_level_rules: Vec::new(),
            propagation_rules: Vec::new(),
        }
    }

    pub fn add_fact_at_level(&mut self, level: ReasoningLevel, subject: &str, predicate: &str, object: &str) {
        if let Some(kg) = self.levels.get_mut(&level) {
            kg.add_abox_triple(subject, predicate, object);
        }
    }

    pub fn add_rule_at_level(&mut self, level: ReasoningLevel, rule: Rule, priority: u32) {
        // Add rule to the specific level's knowledge graph
        if let Some(kg) = self.levels.get_mut(&level) {
            kg.add_rule(rule.clone());
        }
        
        // For cross-level processing, rules should depend on Base level plus their own level
        let mut dependencies = vec![ReasoningLevel::Base];
        if level != ReasoningLevel::Base {
            dependencies.push(level.clone());
        }
        
        let hierarchical_rule = HierarchicalRule {
            rule,
            level: level.clone(),
            priority,
            dependencies,
        };
        self.cross_level_rules.push(hierarchical_rule);
    }

    pub fn add_cross_level_rule(&mut self, rule: HierarchicalRule) {
        self.cross_level_rules.push(rule);
    }

    pub fn hierarchical_inference(&mut self) -> BTreeMap<ReasoningLevel, Vec<Triple>> {
        let mut all_inferred = BTreeMap::new();
        
        // Process levels in dependency order
        for level in [ReasoningLevel::Base, ReasoningLevel::Deductive, 
                     ReasoningLevel::Abductive, ReasoningLevel::MetaReasoning].iter() {
            
            println!("Processing level: {:?}", level);
            
            // First, run standard inference within this level
            if let Some(kg) = self.levels.get_mut(level) {
                let inferred = kg.infer_new_facts_semi_naive();
                println!("  Standard inference produced {} facts", inferred.len());
                all_inferred.insert(level.clone(), inferred);
            }
            
            // Then apply cross-level rules that target this level
            let new_cross_level_facts = self.apply_cross_level_rules(level.clone());
            println!("  Cross-level inference produced {} facts", new_cross_level_facts.len());
            
            // Add cross-level facts to the results
            if let Some(existing) = all_inferred.get_mut(level) {
                existing.extend(new_cross_level_facts);
            } else {
                all_inferred.insert(level.clone(), new_cross_level_facts);
            }
        }
        
        all_inferred
    }

    fn apply_cross_level_rules(&mut self, target_level: ReasoningLevel) -> Vec<Triple> {
        let mut new_facts = Vec::new();
        
        // Get rules that target this level
        let applicable_rules: Vec<_> = self.cross_level_rules.iter()
            .filter(|r| r.level == target_level)
            .cloned()
            .collect();
            
        println!("    Found {} applicable cross-level rules for {:?}", 
                 applicable_rules.len(), target_level);
        
        for hierarchical_rule in applicable_rules {
            println!("    Applying rule with {} dependencies", hierarchical_rule.dependencies.len());
            
            // Collect all facts from dependency levels
            let mut all_available_facts = Vec::new();
            
            for dep_level in &hierarchical_rule.dependencies {
                if let Some(kg) = self.levels.get(dep_level) {
                    let facts = kg.index_manager.query(None, None, None);
                    println!("      Collected {} facts from {:?} level", facts.len(), dep_level);
                    all_available_facts.extend(facts);
                }
            }
            
            // Apply the rule to generate new facts
            let rule_results = self.apply_rule_to_facts(&hierarchical_rule.rule, &all_available_facts);
            println!("      Rule generated {} new facts", rule_results.len());
            
            // Add to target level immediately
            if let Some(target_kg) = self.levels.get_mut(&target_level) {
                for fact in &rule_results {
                    target_kg.index_manager.insert(fact);
                    println!("        Added fact: {:?}", fact);
                }
            }
            
            new_facts.extend(rule_results);
        }
        
        new_facts
    }

    fn apply_rule_to_facts(&mut self, rule: &Rule, facts: &[Triple]) -> Vec<Triple> {
        let mut new_facts = Vec::new();
        let mut seen_facts = HashSet::new();
        
        match rule.premise.len() {
            1 => {
                // Single premise rule
                for fact in facts {
                    let mut bindings = HashMap::new();
                    if self.matches_rule_pattern(&rule.premise[0], fact, &mut bindings) {
                        for conclusion in &rule.conclusion {
                            if let Some(new_fact) = self.construct_triple_from_pattern(conclusion, &bindings) {
                                if seen_facts.insert(new_fact.clone()) {
                                    new_facts.push(new_fact);
                                }
                            }
                        }
                    }
                }
            }
            2 => {
                // Two premise rule - try both orderings
                for (i, fact1) in facts.iter().enumerate() {
                    for (j, fact2) in facts.iter().enumerate() {
                        if i == j { continue; } // Don't match same fact twice
                        
                        let mut bindings = HashMap::new();
                        if self.matches_rule_pattern(&rule.premise[0], fact1, &mut bindings) 
                            && self.matches_rule_pattern(&rule.premise[1], fact2, &mut bindings) {
                            
                            for conclusion in &rule.conclusion {
                                if let Some(new_fact) = self.construct_triple_from_pattern(conclusion, &bindings) {
                                    if seen_facts.insert(new_fact.clone()) {
                                        new_facts.push(new_fact);
                                    }
                                }
                            }
                        }
                    }
                }
            }
            _ => {
                println!("      Unsupported rule premise length: {}", rule.premise.len());
            }
        }
        
        new_facts
    }

    fn matches_rule_pattern(&self, pattern: &(Term, Term, Term), fact: &Triple, bindings: &mut HashMap<String, u32>) -> bool {
        // Match subject
        if !Self::match_term(&pattern.0, fact.subject, bindings) {
            return false;
        }
        
        // Match predicate
        if !Self::match_term(&pattern.1, fact.predicate, bindings) {
            return false;
        }
        
        // Match object
        if !Self::match_term(&pattern.2, fact.object, bindings) {
            return false;
        }
        
        true
    }

    fn match_term(pattern_term: &Term, fact_term: u32, bindings: &mut HashMap<String, u32>) -> bool {
        match pattern_term {
            Term::Variable(var_name) => {
                // Variable can bind to any value
                if let Some(&existing_binding) = bindings.get(var_name) {
                    existing_binding == fact_term
                } else {
                    bindings.insert(var_name.clone(), fact_term);
                    true
                }
            }
            Term::Constant(pattern_id) => {
                // Constant must match exactly
                *pattern_id == fact_term
            }
        }
    }

    fn construct_triple_from_pattern(&self, pattern: &(Term, Term, Term), bindings: &HashMap<String, u32>) -> Option<Triple> {
        let subject = Self::resolve_term(&pattern.0, bindings)?;
        let predicate = Self::resolve_term(&pattern.1, bindings)?;
        let object = Self::resolve_term(&pattern.2, bindings)?;
        
        Some(Triple { subject, predicate, object })
    }

    fn resolve_term(term: &Term, bindings: &HashMap<String, u32>) -> Option<u32> {
        match term {
            Term::Variable(var_name) => {
                bindings.get(var_name).copied()
            }
            Term::Constant(id) => {
                Some(*id)
            }
        }
    }

    pub fn query_hierarchy(&mut self, level: Option<ReasoningLevel>, subject: Option<&str>, 
                          predicate: Option<&str>, object: Option<&str>) -> Vec<(ReasoningLevel, Triple)> {
        let mut results = Vec::new();
        
        let levels_to_search = if let Some(specific_level) = level {
            vec![specific_level]
        } else {
            self.levels.keys().cloned().collect()
        };
        
        for search_level in levels_to_search {
            if let Some(kg) = self.levels.get_mut(&search_level) {
                let level_results = kg.query_abox(subject, predicate, object);
                for triple in level_results {
                    results.push((search_level.clone(), triple));
                }
            }
        }
        
        results
    }

    pub fn get_fact_certainty(&mut self, fact: &Triple) -> f64 {
        let levels: Vec<_> = self.levels.keys().cloned().collect();
        
        for level in levels {
            if let Some(kg) = self.levels.get_mut(&level) {
                let facts = kg.query_abox(None, None, None);
                if facts.contains(fact) {
                    return match level {
                        ReasoningLevel::Base => 1.0,
                        ReasoningLevel::Deductive => 0.9,
                        ReasoningLevel::Abductive => 0.6,
                        ReasoningLevel::MetaReasoning => 0.4,
                    };
                }
            }
        }
        0.0
    }
}
=======
/*
 * Copyright © 2024 Volodymyr Kadzhaia
 * Copyright © 2024 Pieter Bonte
 * KU Leuven — Stream Intelligence Lab, Belgium
 *
 * This Source Code Form is subject to the terms of the Mozilla Public
 * License, v. 2.0. If a copy of the MPL was not distributed with this file,
 * you can obtain one at https://mozilla.org/MPL/2.0/.
 */

use shared::dictionary::Dictionary;
use shared::triple::Triple;
use std::collections::{BTreeMap, BTreeSet, HashMap, HashSet};
use shared::index_manager::*;
use shared::rule_index::RuleIndex;
use shared::terms::{Term, TriplePattern};
use shared::rule::Rule;
use shared::join_algorithm::perform_hash_join_for_rules;
use rayon::prelude::*;
use std::sync::Arc;
use shared::rule::FilterCondition;

// Logic part: Knowledge Graph

#[derive(Debug, Clone)]
pub struct Reasoner {
    pub dictionary: Dictionary,
    pub rules: Vec<Rule>, // List of dynamic rules

    pub index_manager: UnifiedIndex,
    pub rule_index: RuleIndex,
    pub constraints: Vec<Rule>,
}

impl Reasoner {
    pub fn new() -> Self {
        Self {
            dictionary: Dictionary::new(),
            rules: Vec::new(),
            index_manager: UnifiedIndex::new(),
            rule_index: RuleIndex::new(),
            constraints: Vec::new(),
        }
    }

    /// Add an ABox triple (instance-level information)
    pub fn add_abox_triple(&mut self, subject: &str, predicate: &str, object: &str) {
        let s = self.dictionary.encode(subject);
        let p = self.dictionary.encode(predicate);
        let o = self.dictionary.encode(object);

        self.index_manager.insert(&Triple { subject: s, predicate: p, object: o });
    }

    /// Query the ABox for instance-level assertions (using TrieIndex now)
    pub fn query_abox(
        &mut self,
        subject: Option<&str>,
        predicate: Option<&str>,
        object: Option<&str>,
    ) -> Vec<Triple> {
        let s = subject.map(|s| self.dictionary.encode(s));
        let p = predicate.map(|p| self.dictionary.encode(p));
        let o = object.map(|o| self.dictionary.encode(o));

        self.index_manager.query(s, p, o)
    }

    /// Add a dynamic rule to the graph
    pub fn add_rule(&mut self, rule: Rule) {
        let rule_id = self.rules.len();
        self.rules.push(rule.clone());
        for prem in &rule.premise {
            self.rule_index.insert_premise_pattern(prem, rule_id);
        }
    }

    /// Convert rule evaluation to use the optimized hash join
    fn evaluate_rule_with_optimized_join(&self, rule: &Rule, all_facts: &Vec<Triple>) -> Vec<HashMap<String, u32>> {
        if rule.premise.is_empty() {
            return Vec::new();
        }

        let mut current_bindings = vec![BTreeMap::new()];
        
        // Process each premise using the optimized join
        for premise in &rule.premise {
            current_bindings = self.join_premise_with_hash_join(premise, all_facts, current_bindings);
            if current_bindings.is_empty() {
                break;
            }
        }

        // Convert results back to HashMap<String, u32>
        current_bindings.into_iter()
            .map(|binding| self.convert_string_binding_to_u32(&binding))
            .collect()
    }

    fn join_premise_with_hash_join(
        &self,
        premise: &TriplePattern,
        all_facts: &Vec<Triple>,
        current_bindings: Vec<BTreeMap<String, String>>,
    ) -> Vec<BTreeMap<String, String>> {
        // Extract variable names and predicate from the premise
        let (subject_var, predicate_str, object_var) = self.extract_join_parameters(premise);
        
        // Use the optimized hash join
        perform_hash_join_for_rules(
            subject_var,
            predicate_str,
            object_var,
            all_facts.clone(),
            &self.dictionary,
            current_bindings,
            None,
        )
    }

    fn extract_join_parameters(&self, premise: &TriplePattern) -> (String, String, String) {
        let (subject_term, predicate_term, object_term) = premise;
        
        let subject_var = match subject_term {
            Term::Variable(v) => v.clone(),
            Term::Constant(c) => {
                // For constants, create a synthetic variable name
                format!("__const_subj_{}", c)
            }
        };
        
        let object_var = match object_term {
            Term::Variable(v) => v.clone(),
            Term::Constant(c) => {
                // For constants, create a synthetic variable name  
                format!("__const_obj_{}", c)
            }
        };
        
        let predicate_str = match predicate_term {
            Term::Constant(c) => {
                self.dictionary.decode(*c).unwrap_or("unknown").to_string()
            }
            Term::Variable(v) => {
                format!("__var_pred_{}", v)
            }
        };
        
        (subject_var, predicate_str, object_var)
    }

    fn convert_string_binding_to_u32(&self, binding: &BTreeMap<String, String>) -> HashMap<String, u32> {
        let mut result = HashMap::new();
        for (var, value) in binding {
            if let Some(&id) = self.dictionary.string_to_id.get(value) {
                result.insert(var.clone(), id);
            }
        }
        result
    }
    
    pub fn infer_new_facts(&mut self) -> Vec<Triple> {
        let mut inferred_facts = Vec::new();
        let mut all_facts = self.index_manager.query(None, None, None);
        let mut known_facts: HashSet<Triple> = all_facts.iter().cloned().collect();

        loop {
            let mut new_facts_this_round = Vec::new();
            let rules = self.rules.clone();

            for rule in &rules {
                let bindings = self.evaluate_rule_with_optimized_join(rule, &all_facts);
                
                for binding in bindings {
                    if evaluate_filters(&binding, &rule.filters, &self.dictionary) {
                        for conclusion in &rule.conclusion {
                            let inferred = construct_triple(conclusion, &binding, &mut self.dictionary);
                            if !known_facts.contains(&inferred) {
                                known_facts.insert(inferred.clone());
                                new_facts_this_round.push(inferred.clone());
                                inferred_facts.push(inferred);
                            }
                        }
                    }
                }
            }

            if new_facts_this_round.is_empty() {
                break;
            }

            for fact in &new_facts_this_round {
                self.index_manager.insert(fact);
            }

            all_facts.extend(new_facts_this_round);
        }

        inferred_facts
    }

    pub fn infer_new_facts_semi_naive(&mut self) -> Vec<Triple> {
        let all_initial = self.index_manager.query(None, None, None);
        let mut all_facts: HashSet<Triple> = all_initial.iter().cloned().collect();
        let mut delta: Vec<Triple> = all_initial;
        let mut inferred_so_far = Vec::new();

        loop {
            let mut new_delta = HashSet::new();

            for rule in &self.rules.clone() {
                let bindings = self.evaluate_rule_with_delta(&rule, &all_facts.iter().cloned().collect(), &delta);
                
                for binding in bindings {
                    if evaluate_filters(&binding, &rule.filters, &self.dictionary) {
                        for conclusion in &rule.conclusion {
                            let inferred = construct_triple(conclusion, &binding, &mut self.dictionary);
                            if !all_facts.contains(&inferred) {
                                new_delta.insert(inferred.clone());
                                self.index_manager.insert(&inferred);
                            }
                        }
                    }
                }
            }

            if new_delta.is_empty() {
                break;
            }

            for fact in &new_delta {
                all_facts.insert(fact.clone());
                inferred_so_far.push(fact.clone());
            }
            
            delta = new_delta.iter().cloned().collect();
        }

        inferred_so_far
    }

    fn evaluate_rule_with_delta(&self, rule: &Rule, all_facts: &Vec<Triple>, delta_facts: &Vec<Triple>) -> Vec<HashMap<String, u32>> {
        let n = rule.premise.len();
        let mut results = Vec::new();

        for i in 0..n {
            let mut current_bindings = vec![BTreeMap::new()];
            
            current_bindings = self.join_premise_with_hash_join(&rule.premise[i], delta_facts, current_bindings);
            
            // Join remaining premises with all facts
            for j in 0..n {
                if j == i {
                    continue;
                }
                current_bindings = self.join_premise_with_hash_join(&rule.premise[j], all_facts, current_bindings);
                if current_bindings.is_empty() {
                    break;
                }
            }
            
            // Convert and add results
            for binding in current_bindings {
                let u32_binding = self.convert_string_binding_to_u32(&binding);
                results.push(u32_binding);
            }
        }

        results
    }

    pub fn infer_new_facts_semi_naive_parallel(&mut self) -> Vec<Triple> {
        // Collect all known facts
        let all_initial = self.index_manager.query(None, None, None);
        let mut all_facts: HashSet<Triple> = all_initial.into_iter().collect();

        // Delta = all the initial facts
        let mut delta = all_facts.clone();

        // Keep track of newly inferred facts so we can return them later
        let mut inferred_so_far = Vec::new();

        // Repeat until no new facts are inferred
        loop {
            // Wrap all_facts in an Arc for shared read-only access in parallel
            let all_facts_arc = Arc::new(all_facts.clone());
            let new_facts: HashSet<Triple> = delta
                .par_iter()
                .fold(
                    || HashSet::new(),
                    |mut local_set, triple1| {
                        // Use only the predicate for candidate rule lookup
                        let candidate_rule_ids = self.rule_index.query_candidate_rules(
                            None,
                            Some(triple1.predicate),
                            None,
                        );
                        for &rule_id in candidate_rule_ids.iter() {
                            let rule = &self.rules[rule_id];
                            match rule.premise.len() {
                                1 => {
                                    // Single-premise rule
                                    let mut variable_bindings = HashMap::new();
                                    if matches_rule_pattern(&rule.premise[0], triple1, &mut variable_bindings) {
                                        // Process each conclusion
                                        for conclusion in &rule.conclusion {
                                            let inferred = construct_triple(conclusion, &variable_bindings, &mut self.dictionary.clone());
                                            if !all_facts_arc.contains(&inferred) {
                                                local_set.insert(inferred);
                                            }
                                        }
                                    }
                                }

                                2 => {
                                    // Two-premise rule
                                    let mut variable_bindings_1 = HashMap::new();
                                    if matches_rule_pattern(&rule.premise[0], triple1, &mut variable_bindings_1) {
                                        // Process join in parallel over all_facts
                                        let local_new: HashSet<Triple> = all_facts_arc
                                            .par_iter()
                                            .flat_map(|triple2| {
                                                let mut variable_bindings_2 = variable_bindings_1.clone();
                                                if matches_rule_pattern(&rule.premise[1], triple2, &mut variable_bindings_2) {
                                                    // Process each conclusion
                                                    rule.conclusion.iter()
                                                        .filter_map(|conclusion| {
                                                            let inferred = construct_triple(conclusion, &variable_bindings_2, &mut self.dictionary.clone());
                                                            if !all_facts_arc.contains(&inferred) {
                                                                Some(inferred)
                                                            } else {
                                                                None
                                                            }
                                                        })
                                                        .collect::<Vec<_>>()
                                                } else {
                                                    Vec::new()
                                                }
                                            })
                                            .collect();
                                        local_set.extend(local_new);
                                    }

                                    // Option 2: Assume triple1 matches the second premise
                                    let mut variable_bindings_1b = HashMap::new();
                                    if matches_rule_pattern(&rule.premise[1], triple1, &mut variable_bindings_1b) {
                                        let local_new: HashSet<Triple> = all_facts_arc
                                            .par_iter()
                                            .flat_map(|triple2| {
                                                let mut variable_bindings_2b = variable_bindings_1b.clone();
                                                if matches_rule_pattern(&rule.premise[0], triple2, &mut variable_bindings_2b) {
                                                    // Process each conclusion
                                                    rule.conclusion.iter()
                                                        .filter_map(|conclusion| {
                                                            let inferred = construct_triple(conclusion, &variable_bindings_2b, &mut self.dictionary.clone());
                                                            if !all_facts_arc.contains(&inferred) {
                                                                Some(inferred)
                                                            } else {
                                                                None
                                                            }
                                                        })
                                                        .collect::<Vec<_>>()
                                                } else {
                                                    Vec::new()
                                                }
                                            })
                                            .collect();
                                        local_set.extend(local_new);
                                    }
                                }

                                _ => {}
                            }
                        }
                        local_set
                    },
                )
                .reduce(
                    || HashSet::new(),
                    |mut acc, local_set| {
                        acc.extend(local_set);
                        acc
                    },
                );

            // If no new facts were found, we've reached a fixpoint
            if new_facts.is_empty() {
                break;
            } else {
                for fact in new_facts.iter() {
                    all_facts.insert(fact.clone());
                    inferred_so_far.push(fact.clone());
                    self.index_manager.insert(fact);
                }
                delta = new_facts;
            }
        }

        inferred_so_far
    }

    pub fn backward_chaining(&self, query: &TriplePattern) -> Vec<HashMap<String, Term>> {
        let bindings = HashMap::new();
        let mut variable_counter = 0;
        self.backward_chaining_helper(query, &bindings, 0, &mut variable_counter)
    }

    fn backward_chaining_helper(
        &self,
        query: &TriplePattern,
        bindings: &HashMap<String, Term>,
        depth: usize,
        variable_counter: &mut usize,
    ) -> Vec<HashMap<String, Term>> {
        const MAX_DEPTH: usize = 10;
        if depth > MAX_DEPTH {
            return Vec::new();
        }

        let substituted = substitute(query, bindings);

        let mut results = Vec::new();
        // Get facts from the index manager
        let all_facts: Vec<Triple> = self.index_manager.query(None, None, None);

        for fact in &all_facts {
            let fact_pattern = triple_to_pattern(fact);
            if let Some(new_bindings) = unify_patterns(&substituted, &fact_pattern, bindings) {
                results.push(new_bindings);
            }
        }

        // match with rules
        for rule in &self.rules {
            let renamed_rule = rename_rule_variables(rule, variable_counter);

            // Try to unify with each conclusion in the rule
            for conclusion in &renamed_rule.conclusion {
                if let Some(rb) = unify_patterns(conclusion, &substituted, bindings) {
                    // We have a match => we need all premises to succeed
                    let mut premise_results = vec![rb.clone()];
                    for prem in &renamed_rule.premise {
                        let mut new_premise_results = Vec::new();
                        for b in &premise_results {
                            let sub_res = self.backward_chaining_helper(prem, b, depth + 1, variable_counter);
                            new_premise_results.extend(sub_res);
                        }
                        premise_results = new_premise_results;
                    }
                    results.extend(premise_results);
                }
            }
        }

        results
    }

    /// Add new method to handle constraints
    pub fn add_constraint(&mut self, constraint: Rule) {
        self.constraints.push(constraint);
    }

    /// New method to check if a set of facts violates constraints
    fn violates_constraints(&self, facts: &HashSet<Triple>) -> bool {
        for constraint in &self.constraints {
            let bindings = join_rule(constraint, facts, facts);
            if !bindings.is_empty() {
                return true;
            }
        }
        false
    }

    /// New method to find repairs
    fn compute_repairs(&self, facts: &HashSet<Triple>) -> Vec<HashSet<Triple>> {
        let mut repairs = Vec::new();
        let mut work_queue = vec![facts.clone()];
        let mut seen = BTreeSet::new();  // Using BTreeSet instead of HashSet

        while let Some(current_set) = work_queue.pop() {
            // Convert current_set to a Vec for consistent ordering when inserting into seen
            let current_vec: Vec<_> = current_set.iter().cloned().collect();
            
            // Skip if we've seen this combination before
            if !seen.insert(current_vec.clone()) {
                continue;
            }

            if !self.violates_constraints(&current_set) {
                // Found a consistent subset
                let is_maximal = repairs.iter().all(|repair: &HashSet<Triple>| {
                    !repair.is_superset(&current_set) || repair == &current_set
                });

                if is_maximal {
                    repairs.push(current_set);
                }
            } else {
                // Try removing each fact to create new candidate repairs
                for fact in current_set.iter() {
                    let mut new_set = current_set.clone();
                    new_set.remove(fact);
                    
                    // Convert new_set to Vec for checking seen
                    let new_vec: Vec<_> = new_set.iter().cloned().collect();
                    if !seen.contains(&new_vec) {
                        work_queue.push(new_set);
                    }
                }
            }
        }
        repairs
    }

    /// Modified infer_new_facts_semi_naive to handle inconsistencies
    pub fn infer_new_facts_semi_naive_with_repairs(&mut self) -> Vec<Triple> {
        let all_initial = self.index_manager.query(None, None, None);
        let mut all_facts: HashSet<Triple> = all_initial.into_iter().collect();
        
        // First, check if initial facts are consistent
        if self.violates_constraints(&all_facts) {
            let repairs = self.compute_repairs(&all_facts);
            if let Some(best_repair) = repairs.into_iter().max_by_key(|r| r.len()) {
                // Clear index manager and reinsert repaired facts
                self.index_manager = UnifiedIndex::new();
                for fact in &best_repair {
                    self.index_manager.insert(fact);
                }
                all_facts = best_repair;
            }
        }

        let mut delta = all_facts.clone();
        let mut inferred_so_far = Vec::new();

        loop {
            let mut new_delta = HashSet::new();
            
            // Process each rule using the semi-naive approach
            for rule in &self.rules {
                let bindings = join_rule(rule, &all_facts, &delta);
                for binding in bindings {
                    if evaluate_filters(&binding, &rule.filters, &self.dictionary) {
                        // Process each conclusion
                        for conclusion in &rule.conclusion {
                            let inferred = construct_triple(conclusion, &binding, &mut self.dictionary);
                            
                            // Check if adding this fact would cause inconsistency
                            let mut temp_facts = all_facts.clone();
                            temp_facts.insert(inferred.clone());
                            
                            if !self.violates_constraints(&temp_facts) {
                                if self.index_manager.insert(&inferred) && !all_facts.contains(&inferred) {
                                    new_delta.insert(inferred.clone());
                                    all_facts.insert(inferred.clone());
                                    inferred_so_far.push(inferred);
                                }
                            }
                        }
                    }
                }
            }

            // Terminate when no new facts were inferred
            if new_delta.is_empty() {
                break;
            }
            
            delta = new_delta;
        }

        inferred_so_far
    }

    /// New method: Query with inconsistency-tolerant semantics
    pub fn query_with_repairs(&self, query: &TriplePattern) -> Vec<HashMap<String, u32>> {
        let all_facts: HashSet<Triple> = self.index_manager.query(None, None, None)
            .into_iter()
            .collect();

        // Compute all repairs
        let repairs = self.compute_repairs(&all_facts);
        
        // IAR semantics: only return answers that are present in all repairs
        let mut results = Vec::new();
        if let Some(first_repair) = repairs.first() {
            // Start with results from first repair
            for fact in first_repair {
                let mut vmap = HashMap::new();
                if matches_rule_pattern(query, fact, &mut vmap) {
                    results.push(vmap);
                }
            }

            // Filter out results not present in all repairs
            results.retain(|binding| {
                repairs.iter().skip(1).all(|repair| {
                    repair.iter().any(|fact| {
                        let mut test_map = HashMap::new();
                        matches_rule_pattern(query, fact, &mut test_map) && test_map == *binding
                    })
                })
            });
        }
        
        results
    }            
}

fn unify_patterns(
    pattern1: &TriplePattern,
    pattern2: &TriplePattern,
    bindings: &HashMap<String, Term>,
) -> Option<HashMap<String, Term>> {
    let mut new_bindings = bindings.clone();

    if !unify_terms(&pattern1.0, &pattern2.0, &mut new_bindings) {
        return None;
    }
    if !unify_terms(&pattern1.1, &pattern2.1, &mut new_bindings) {
        return None;
    }
    if !unify_terms(&pattern1.2, &pattern2.2, &mut new_bindings) {
        return None;
    }

    Some(new_bindings)
}

fn unify_terms(term1: &Term, term2: &Term, bindings: &mut HashMap<String, Term>) -> bool {
    let term1 = resolve_term(term1, bindings);
    let term2 = resolve_term(term2, bindings);

    match (&term1, &term2) {
        (Term::Constant(c1), Term::Constant(c2)) => c1 == c2,
        (Term::Variable(v), Term::Constant(c)) | (Term::Constant(c), Term::Variable(v)) => {
            bindings.insert(v.clone(), Term::Constant(*c));
            true
        }
        (Term::Variable(v1), Term::Variable(v2)) => {
            if v1 != v2 {
                bindings.insert(v1.clone(), Term::Variable(v2.clone()));
            }
            true
        }
    }
}

pub fn resolve_term<'a>(term: &'a Term, bindings: &'a HashMap<String, Term>) -> Term {
    match term {
        Term::Variable(v) => {
            if let Some(bound_term) = bindings.get(v) {
                resolve_term(bound_term, bindings)
            } else {
                term.clone()
            }
        }
        _ => term.clone(),
    }
}

fn substitute(pattern: &TriplePattern, bindings: &HashMap<String, Term>) -> TriplePattern {
    let s = substitute_term(&pattern.0, bindings);
    let p = substitute_term(&pattern.1, bindings);
    let o = substitute_term(&pattern.2, bindings);
    (s, p, o)
}

fn substitute_term(term: &Term, bindings: &HashMap<String, Term>) -> Term {
    match term {
        Term::Variable(var_name) => {
            if let Some(bound_term) = bindings.get(var_name) {
                substitute_term(bound_term, bindings)
            } else {
                Term::Variable(var_name.clone())
            }
        }
        Term::Constant(value) => Term::Constant(*value),
    }
}

fn triple_to_pattern(triple: &Triple) -> TriplePattern {
    (
        Term::Constant(triple.subject),
        Term::Constant(triple.predicate),
        Term::Constant(triple.object),
    )
}

fn rename_rule_variables(rule: &Rule, counter: &mut usize) -> Rule {
    let mut var_map = HashMap::new();

    fn rename_term(
        term: &Term,
        var_map: &mut HashMap<String, String>,
        counter: &mut usize,
    ) -> Term {
        match term {
            Term::Variable(v) => {
                if let Some(new_v) = var_map.get(v) {
                    Term::Variable(new_v.clone())
                } else {
                    let new_v = format!("v{}", *counter);
                    *counter += 1;
                    var_map.insert(v.clone(), new_v.clone());
                    Term::Variable(new_v)
                }
            }
            Term::Constant(c) => Term::Constant(*c),
        }
    }

    let mut new_premise = Vec::new();
    for p in &rule.premise {
        let s = rename_term(&p.0, &mut var_map, counter);
        let p_term = rename_term(&p.1, &mut var_map, counter);
        let o = rename_term(&p.2, &mut var_map, counter);
        new_premise.push((s, p_term, o));
    }

    // Rename all conclusions
    let mut new_conclusions = Vec::new();
    for conclusion in &rule.conclusion {
        let conclusion_s = rename_term(&conclusion.0, &mut var_map, counter);
        let conclusion_p = rename_term(&conclusion.1, &mut var_map, counter);
        let conclusion_o = rename_term(&conclusion.2, &mut var_map, counter);
        new_conclusions.push((conclusion_s, conclusion_p, conclusion_o));
    }

    Rule {
        premise: new_premise,
        conclusion: new_conclusions,
        filters: rule.filters.clone(),
    }
}

/// Construct a new Triple from a conclusion pattern and bound variables
pub fn construct_triple(
    conclusion: &TriplePattern, 
    vars: &HashMap<String, u32>, 
    dict: &mut Dictionary
) -> Triple {
    let subject = match &conclusion.0 {
        Term::Variable(v) => {
            vars.get(v).copied().unwrap_or_else(|| {
                eprintln!("Warning: Variable '{}' not found in bindings. Available variables: {:?}", v, vars.keys().collect::<Vec<_>>());
                0
            })
        },
        Term::Constant(c) => *c,
    };
    
    let predicate = match &conclusion.1 {
        Term::Variable(v) => {
            vars.get(v).copied().unwrap_or_else(|| {
                eprintln!("Warning: Variable '{}' not found in bindings. Available variables: {:?}", v, vars.keys().collect::<Vec<_>>());
                0
            })
        },
        Term::Constant(c) => *c,
    };

    let object = match &conclusion.2 {
        Term::Variable(v) => {
            // Check if this variable is bound in the current context
            if let Some(&bound_value) = vars.get(v) {
                bound_value
            } else {
                // If not bound, create a new placeholder in the dictionary
                dict.encode(&format!("ml_output_placeholder_{}", v))
            }
        },
        Term::Constant(c) => *c,
    };

    Triple {
        subject,
        predicate,
        object,
    }
}

pub fn matches_rule_pattern(
    pattern: &TriplePattern,
    fact: &Triple,
    variable_bindings: &mut HashMap<String, u32>,
) -> bool {
    // Create a copy of bindings to test against (rollback on failure)
    let mut temp_bindings = variable_bindings.clone();
    
    // Subject
    let s_ok = match &pattern.0 {
        Term::Variable(v) => {
            if let Some(&bound) = temp_bindings.get(v) {
                bound == fact.subject
            } else {
                temp_bindings.insert(v.clone(), fact.subject);
                true
            }
        }
        Term::Constant(c) => *c == fact.subject,
    };
    if !s_ok {
        return false; // Don't modify original bindings on failure
    }

    // Predicate
    let p_ok = match &pattern.1 {
        Term::Variable(v) => {
            if let Some(&bound) = temp_bindings.get(v) {
                bound == fact.predicate
            } else {
                temp_bindings.insert(v.clone(), fact.predicate);
                true
            }
        }
        Term::Constant(c) => *c == fact.predicate,
    };
    if !p_ok {
        return false; // Don't modify original bindings on failure
    }

    // Object
    let o_ok = match &pattern.2 {
        Term::Variable(v) => {
            if let Some(&bound) = temp_bindings.get(v) {
                bound == fact.object
            } else {
                temp_bindings.insert(v.clone(), fact.object);
                true
            }
        }
        Term::Constant(c) => *c == fact.object,
    };

    // Only if ALL parts match, commit the bindings
    if s_ok && p_ok && o_ok {
        *variable_bindings = temp_bindings;
        true
    } else {
        false
    }
}

fn evaluate_filters(
    bindings: &HashMap<String, u32>, 
    filters: &Vec<FilterCondition>, 
    dict: &Dictionary
) -> bool {
    for filter in filters {
        if let Some(&value_code) = bindings.get(&filter.variable) {
            let value_str = dict.decode(value_code).unwrap_or("");
            // Try to parse both the bound value and the filter's value as numbers.
            let bound_num: f64 = value_str.parse().unwrap_or(0.0);
            let filter_num: f64 = filter.value.parse().unwrap_or(0.0);
            match filter.operator.as_str() {
                ">" if bound_num <= filter_num => return false,
                "<" if bound_num >= filter_num => return false,
                ">=" if bound_num < filter_num => return false,
                "<=" if bound_num > filter_num => return false,
                "=" if (bound_num - filter_num).abs() > std::f64::EPSILON => return false,
                "!=" if (bound_num - filter_num).abs() <= std::f64::EPSILON => return false,
                _ => {}
            }
        }
    }
    true
}

/// Given a rule, a set of all facts, and a set of "changed" facts (delta)
fn join_rule(
    rule: &Rule,
    all_facts: &HashSet<Triple>,
    delta: &HashSet<Triple>,
) -> Vec<HashMap<String, u32>> {
    let n = rule.premise.len();
    let mut results = Vec::new();

    // For each premise position i
    for i in 0..n {
        // For each fact in the delta that might "fire" the rule on this premise
        for fact in delta.iter() {
            let mut binding = HashMap::new();
            // NOTE: For a rule with one premise, use index 0 (not 1)
            if matches_rule_pattern(&rule.premise[i], fact, &mut binding) {
                // Now join with the remaining premises (all j ≠ i)
                let joined = join_remaining(rule, i, all_facts, binding);
                results.extend(joined);
            }
        }
    }
    results
}

/// Given a rule, a set of all facts, and a binding that matches some premise
fn join_remaining(
    rule: &Rule,
    changed_idx: usize,
    all_facts: &HashSet<Triple>,
    binding: HashMap<String, u32>,
) -> Vec<HashMap<String, u32>> {
    let mut results = vec![binding];
    let n = rule.premise.len();

    // For each other premise j (order can be arbitrary)
    for j in 0..n {
        if j == changed_idx {
            continue;
        }
        let mut new_results = Vec::new();
        // For every binding so far
        for partial_binding in results.into_iter() {
            // And for every fact in all_facts
            for fact in all_facts.iter() {
                let mut b = partial_binding.clone();
                if matches_rule_pattern(&rule.premise[j], fact, &mut b) {
                    new_results.push(b);
                }
            }
        }
        results = new_results;
        if results.is_empty() {
            break;
        }
    }
    results
}
>>>>>>> 1868bc47
<|MERGE_RESOLUTION|>--- conflicted
+++ resolved
@@ -1,312 +1,3 @@
-<<<<<<< HEAD
-/*
- * Copyright © 2025 Volodymyr Kadzhaia
- * Copyright © 2025 Pieter Bonte
- * KU Leuven — Stream Intelligence Lab, Belgium
- *
- * This Source Code Form is subject to the terms of the Mozilla Public
- * License, v. 2.0. If a copy of the MPL was not distributed with this file,
- * you can obtain one at https://mozilla.org/MPL/2.0/.
- */
-
-use shared::rule::Rule;
-use shared::triple::Triple;
-use crate::knowledge_graph::KnowledgeGraph;
-use std::collections::{BTreeMap, HashMap, HashSet};
-use shared::terms::Term;
-
-#[deprecated]
-#[derive(Debug, Clone, PartialEq, Eq, PartialOrd, Ord, Hash)]
-pub enum ReasoningLevel {
-    Base = 0,
-    Deductive = 1,
-    Abductive = 2,
-    MetaReasoning = 3,
-}
-
-#[derive(Debug, Clone)]
-pub struct HierarchicalRule {
-    pub rule: Rule,
-    pub level: ReasoningLevel,
-    pub priority: u32,
-    pub dependencies: Vec<ReasoningLevel>,
-}
-
-#[derive(Debug, Clone)]
-pub struct ReasoningHierarchy {
-    pub levels: BTreeMap<ReasoningLevel, KnowledgeGraph>,
-    pub cross_level_rules: Vec<HierarchicalRule>,
-    pub propagation_rules: Vec<HierarchicalRule>,
-}
-
-impl ReasoningHierarchy {
-    pub fn new() -> Self {
-        let mut levels = BTreeMap::new();
-        levels.insert(ReasoningLevel::Base, KnowledgeGraph::new());
-        levels.insert(ReasoningLevel::Deductive, KnowledgeGraph::new());
-        levels.insert(ReasoningLevel::Abductive, KnowledgeGraph::new());
-        levels.insert(ReasoningLevel::MetaReasoning, KnowledgeGraph::new());
-        
-        Self {
-            levels,
-            cross_level_rules: Vec::new(),
-            propagation_rules: Vec::new(),
-        }
-    }
-
-    pub fn add_fact_at_level(&mut self, level: ReasoningLevel, subject: &str, predicate: &str, object: &str) {
-        if let Some(kg) = self.levels.get_mut(&level) {
-            kg.add_abox_triple(subject, predicate, object);
-        }
-    }
-
-    pub fn add_rule_at_level(&mut self, level: ReasoningLevel, rule: Rule, priority: u32) {
-        // Add rule to the specific level's knowledge graph
-        if let Some(kg) = self.levels.get_mut(&level) {
-            kg.add_rule(rule.clone());
-        }
-        
-        // For cross-level processing, rules should depend on Base level plus their own level
-        let mut dependencies = vec![ReasoningLevel::Base];
-        if level != ReasoningLevel::Base {
-            dependencies.push(level.clone());
-        }
-        
-        let hierarchical_rule = HierarchicalRule {
-            rule,
-            level: level.clone(),
-            priority,
-            dependencies,
-        };
-        self.cross_level_rules.push(hierarchical_rule);
-    }
-
-    pub fn add_cross_level_rule(&mut self, rule: HierarchicalRule) {
-        self.cross_level_rules.push(rule);
-    }
-
-    pub fn hierarchical_inference(&mut self) -> BTreeMap<ReasoningLevel, Vec<Triple>> {
-        let mut all_inferred = BTreeMap::new();
-        
-        // Process levels in dependency order
-        for level in [ReasoningLevel::Base, ReasoningLevel::Deductive, 
-                     ReasoningLevel::Abductive, ReasoningLevel::MetaReasoning].iter() {
-            
-            println!("Processing level: {:?}", level);
-            
-            // First, run standard inference within this level
-            if let Some(kg) = self.levels.get_mut(level) {
-                let inferred = kg.infer_new_facts_semi_naive();
-                println!("  Standard inference produced {} facts", inferred.len());
-                all_inferred.insert(level.clone(), inferred);
-            }
-            
-            // Then apply cross-level rules that target this level
-            let new_cross_level_facts = self.apply_cross_level_rules(level.clone());
-            println!("  Cross-level inference produced {} facts", new_cross_level_facts.len());
-            
-            // Add cross-level facts to the results
-            if let Some(existing) = all_inferred.get_mut(level) {
-                existing.extend(new_cross_level_facts);
-            } else {
-                all_inferred.insert(level.clone(), new_cross_level_facts);
-            }
-        }
-        
-        all_inferred
-    }
-
-    fn apply_cross_level_rules(&mut self, target_level: ReasoningLevel) -> Vec<Triple> {
-        let mut new_facts = Vec::new();
-        
-        // Get rules that target this level
-        let applicable_rules: Vec<_> = self.cross_level_rules.iter()
-            .filter(|r| r.level == target_level)
-            .cloned()
-            .collect();
-            
-        println!("    Found {} applicable cross-level rules for {:?}", 
-                 applicable_rules.len(), target_level);
-        
-        for hierarchical_rule in applicable_rules {
-            println!("    Applying rule with {} dependencies", hierarchical_rule.dependencies.len());
-            
-            // Collect all facts from dependency levels
-            let mut all_available_facts = Vec::new();
-            
-            for dep_level in &hierarchical_rule.dependencies {
-                if let Some(kg) = self.levels.get(dep_level) {
-                    let facts = kg.index_manager.query(None, None, None);
-                    println!("      Collected {} facts from {:?} level", facts.len(), dep_level);
-                    all_available_facts.extend(facts);
-                }
-            }
-            
-            // Apply the rule to generate new facts
-            let rule_results = self.apply_rule_to_facts(&hierarchical_rule.rule, &all_available_facts);
-            println!("      Rule generated {} new facts", rule_results.len());
-            
-            // Add to target level immediately
-            if let Some(target_kg) = self.levels.get_mut(&target_level) {
-                for fact in &rule_results {
-                    target_kg.index_manager.insert(fact);
-                    println!("        Added fact: {:?}", fact);
-                }
-            }
-            
-            new_facts.extend(rule_results);
-        }
-        
-        new_facts
-    }
-
-    fn apply_rule_to_facts(&mut self, rule: &Rule, facts: &[Triple]) -> Vec<Triple> {
-        let mut new_facts = Vec::new();
-        let mut seen_facts = HashSet::new();
-        
-        match rule.premise.len() {
-            1 => {
-                // Single premise rule
-                for fact in facts {
-                    let mut bindings = HashMap::new();
-                    if self.matches_rule_pattern(&rule.premise[0], fact, &mut bindings) {
-                        for conclusion in &rule.conclusion {
-                            if let Some(new_fact) = self.construct_triple_from_pattern(conclusion, &bindings) {
-                                if seen_facts.insert(new_fact.clone()) {
-                                    new_facts.push(new_fact);
-                                }
-                            }
-                        }
-                    }
-                }
-            }
-            2 => {
-                // Two premise rule - try both orderings
-                for (i, fact1) in facts.iter().enumerate() {
-                    for (j, fact2) in facts.iter().enumerate() {
-                        if i == j { continue; } // Don't match same fact twice
-                        
-                        let mut bindings = HashMap::new();
-                        if self.matches_rule_pattern(&rule.premise[0], fact1, &mut bindings) 
-                            && self.matches_rule_pattern(&rule.premise[1], fact2, &mut bindings) {
-                            
-                            for conclusion in &rule.conclusion {
-                                if let Some(new_fact) = self.construct_triple_from_pattern(conclusion, &bindings) {
-                                    if seen_facts.insert(new_fact.clone()) {
-                                        new_facts.push(new_fact);
-                                    }
-                                }
-                            }
-                        }
-                    }
-                }
-            }
-            _ => {
-                println!("      Unsupported rule premise length: {}", rule.premise.len());
-            }
-        }
-        
-        new_facts
-    }
-
-    fn matches_rule_pattern(&self, pattern: &(Term, Term, Term), fact: &Triple, bindings: &mut HashMap<String, u32>) -> bool {
-        // Match subject
-        if !Self::match_term(&pattern.0, fact.subject, bindings) {
-            return false;
-        }
-        
-        // Match predicate
-        if !Self::match_term(&pattern.1, fact.predicate, bindings) {
-            return false;
-        }
-        
-        // Match object
-        if !Self::match_term(&pattern.2, fact.object, bindings) {
-            return false;
-        }
-        
-        true
-    }
-
-    fn match_term(pattern_term: &Term, fact_term: u32, bindings: &mut HashMap<String, u32>) -> bool {
-        match pattern_term {
-            Term::Variable(var_name) => {
-                // Variable can bind to any value
-                if let Some(&existing_binding) = bindings.get(var_name) {
-                    existing_binding == fact_term
-                } else {
-                    bindings.insert(var_name.clone(), fact_term);
-                    true
-                }
-            }
-            Term::Constant(pattern_id) => {
-                // Constant must match exactly
-                *pattern_id == fact_term
-            }
-        }
-    }
-
-    fn construct_triple_from_pattern(&self, pattern: &(Term, Term, Term), bindings: &HashMap<String, u32>) -> Option<Triple> {
-        let subject = Self::resolve_term(&pattern.0, bindings)?;
-        let predicate = Self::resolve_term(&pattern.1, bindings)?;
-        let object = Self::resolve_term(&pattern.2, bindings)?;
-        
-        Some(Triple { subject, predicate, object })
-    }
-
-    fn resolve_term(term: &Term, bindings: &HashMap<String, u32>) -> Option<u32> {
-        match term {
-            Term::Variable(var_name) => {
-                bindings.get(var_name).copied()
-            }
-            Term::Constant(id) => {
-                Some(*id)
-            }
-        }
-    }
-
-    pub fn query_hierarchy(&mut self, level: Option<ReasoningLevel>, subject: Option<&str>, 
-                          predicate: Option<&str>, object: Option<&str>) -> Vec<(ReasoningLevel, Triple)> {
-        let mut results = Vec::new();
-        
-        let levels_to_search = if let Some(specific_level) = level {
-            vec![specific_level]
-        } else {
-            self.levels.keys().cloned().collect()
-        };
-        
-        for search_level in levels_to_search {
-            if let Some(kg) = self.levels.get_mut(&search_level) {
-                let level_results = kg.query_abox(subject, predicate, object);
-                for triple in level_results {
-                    results.push((search_level.clone(), triple));
-                }
-            }
-        }
-        
-        results
-    }
-
-    pub fn get_fact_certainty(&mut self, fact: &Triple) -> f64 {
-        let levels: Vec<_> = self.levels.keys().cloned().collect();
-        
-        for level in levels {
-            if let Some(kg) = self.levels.get_mut(&level) {
-                let facts = kg.query_abox(None, None, None);
-                if facts.contains(fact) {
-                    return match level {
-                        ReasoningLevel::Base => 1.0,
-                        ReasoningLevel::Deductive => 0.9,
-                        ReasoningLevel::Abductive => 0.6,
-                        ReasoningLevel::MetaReasoning => 0.4,
-                    };
-                }
-            }
-        }
-        0.0
-    }
-}
-=======
 /*
  * Copyright © 2024 Volodymyr Kadzhaia
  * Copyright © 2024 Pieter Bonte
@@ -1233,5 +924,4 @@
         }
     }
     results
-}
->>>>>>> 1868bc47
+}