--- conflicted
+++ resolved
@@ -62,13 +62,10 @@
             // Projection doesn't change selectivity much
             estimate_operator_selectivity(predicate, _database) + 1
         }
-<<<<<<< HEAD
-        LogicalOperator::Buffer { .. } => {0}
-=======
         LogicalOperator::Subquery { inner, .. } => {
             estimate_operator_selectivity(inner, _database) + 15
         }
->>>>>>> 1868bc47
+        LogicalOperator::Buffer { .. } => {10000}
     }
 }
 
@@ -94,10 +91,7 @@
     variables: Vec<(&str, &str)>,
     patterns: Vec<(&str, &str, &str)>,
     filters: Vec<FilterExpression>,
-<<<<<<< HEAD
-=======
     prefixes: &HashMap<String, String>,
->>>>>>> 1868bc47
     database: &mut SparqlDatabase,
 ) -> LogicalOperator {
     // Create scan operators with immediate filter pushdown
@@ -110,41 +104,24 @@
             Term::Variable(subject_str.to_string())
         } else {
             // Try to resolve with prefixes but use lookup instead of encode for read-only access
-<<<<<<< HEAD
-            let _resolved = resolve_with_prefixes(subject_str, &database.prefixes);
-            // For optimization purposes, we'll use a placeholder ID for now
-            // In a real implementation, this would need to be handled differently
-            Term::Constant(database.dictionary.encode(&_resolved)) // Placeholder - actual encoding would need mutable access
-=======
             let resolved = resolve_with_prefixes(subject_str, prefixes);
             // For optimization purposes, we'll use a placeholder ID for now
             // In a real implementation, this would need to be handled differently
             Term::Constant(database.dictionary.encode(&resolved)) // Placeholder - actual encoding would need mutable access
->>>>>>> 1868bc47
         };
 
         let predicate = if predicate_str.starts_with('?') {
             Term::Variable(predicate_str.to_string())
         } else {
-<<<<<<< HEAD
-            let _resolved = resolve_with_prefixes(predicate_str, &database.prefixes);
-            Term::Constant(database.dictionary.encode(predicate_str)) // Placeholder - actual encoding would need mutable access
-=======
             let resolved = resolve_with_prefixes(predicate_str, prefixes);
             Term::Constant(database.dictionary.encode(&resolved)) // Placeholder - actual encoding would need mutable access
->>>>>>> 1868bc47
         };
 
         let object = if object_str.starts_with('?') {
             Term::Variable(object_str.to_string())
         } else {
-<<<<<<< HEAD
-            let _resolved = resolve_with_prefixes(object_str, &database.prefixes);
-            Term::Constant(database.dictionary.encode(object_str)) // Placeholder - actual encoding would need mutable access
-=======
             let resolved = resolve_with_prefixes(object_str, prefixes);
             Term::Constant(database.dictionary.encode(&resolved)) // Placeholder - actual encoding would need mutable access
->>>>>>> 1868bc47
         };
 
         let pattern = (subject, predicate, object);
@@ -179,7 +156,6 @@
     // Sort operators by selectivity (most selective first)
     scan_operators.sort_by_key(|op| estimate_operator_selectivity(op, database));
 
-
     // Build join tree (left-deep for now, could be optimized further)
     let mut scan_operators_iter = scan_operators.into_iter();
     let mut result = scan_operators_iter.next().unwrap();
@@ -208,13 +184,10 @@
     variables: Vec<(&str, &str)>,
     patterns: Vec<(&str, &str, &str)>,
     filters: Vec<FilterExpression>,
-<<<<<<< HEAD
-=======
     prefixes: &HashMap<String, String>,
->>>>>>> 1868bc47
     database: &mut SparqlDatabase,
 ) -> LogicalOperator {
-    build_logical_plan_optimized(variables, patterns, filters, database)
+    build_logical_plan_optimized(variables, patterns, filters, prefixes, database)
 }
 
 /// Builds a logical operator from a SubQuery structure
