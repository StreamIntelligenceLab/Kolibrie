--- conflicted
+++ resolved
@@ -48,17 +48,14 @@
         input: Box<PhysicalOperator>,
         variables: Vec<String>,
     },
-<<<<<<< HEAD
     InMemoryBuffer{
         content: Bindings,
         origin: String
-    }
-=======
+    },
     Subquery {
         inner: Box<PhysicalOperator>,
         projected_vars:  Vec<String>,
     },
->>>>>>> 1868bc47
 }
 
 impl PhysicalOperator {
@@ -120,17 +117,16 @@
         }
     }
 
-<<<<<<< HEAD
     pub fn buffer(content: Bindings, origin: String)-> Self {
         Self::InMemoryBuffer {content, origin}
-=======
+    }
+
     /// Creates a new subquery physical operator
     pub fn subquery(inner: PhysicalOperator, projected_vars: Vec<String>) -> Self {
         Self::Subquery {
             inner: Box::new(inner),
             projected_vars,
         }
->>>>>>> 1868bc47
     }
 
     /// Executes the physical operator and returns string-based results
