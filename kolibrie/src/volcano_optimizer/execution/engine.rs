/*
 * Copyright © 2024 Volodymyr Kadzhaia
 * Copyright © 2024 Pieter Bonte
 * KU Leuven — Stream Intelligence Lab, Belgium
 *
 * This Source Code Form is subject to the terms of the Mozilla Public
 * License, v. 2.0. If a copy of the MPL was not distributed with this file,
 * you can obtain one at https://mozilla.org/MPL/2.0/.
 */

use super::super::operators::PhysicalOperator;

use crate::sparql_database::SparqlDatabase;
use rayon::prelude::*;

<<<<<<< HEAD
use shared::join_algorithm::perform_join_par_simd_with_strict_filter_4_redesigned_streaming;
use shared::terms::{Term, TriplePattern, Bindings};
=======
use shared::terms::{Term, TriplePattern};
>>>>>>> 1868bc47

use std::collections::{HashMap, HashSet};

/// Execution engine for physical operators
pub struct ExecutionEngine;

impl ExecutionEngine {
    /// Executes a physical operator and returns string results
    pub fn execute(
        operator: &PhysicalOperator,
        database: &mut SparqlDatabase,
    ) -> Vec<HashMap<String, String>> {
        let id_results = Self::execute_with_ids(operator, database);

        // Convert ID results to string results only at the final step
        id_results
        .into_par_iter()
        .map(|id_result| {
            id_result
            .into_iter()
            .map(|(var, id)| (var, database.dictionary.decode(id).unwrap().to_string()))
            .collect()
        })
        .collect()
    }

    /// Executes a physical operator and returns ID-based results for performance
    pub fn execute_with_ids(
        operator: &PhysicalOperator,
        database: &mut SparqlDatabase,
    ) -> Vec<HashMap<String, u32>> {
        match operator {
            PhysicalOperator::TableScan { pattern } => {
                Self::execute_table_scan_with_ids(database, pattern)
            }
            PhysicalOperator::IndexScan { pattern } => {
                Self::execute_index_scan_with_ids(database, pattern)
            }
            PhysicalOperator::Filter { input, condition } => {
                let input_results = Self::execute_with_ids(input, database);
                // Use parallel filtering
                input_results
                .into_par_iter()
                .filter(|result| condition.evaluate_with_ids(result, &database.dictionary))
                .collect()
            }
            PhysicalOperator::Projection { input, variables } => {
                let input_results = Self::execute_with_ids(input, database);
                
                // Strip '?' prefix from projection variables for matching
                let stripped_vars: Vec<String> = variables
                    .iter()
                    .map(|v| v.strip_prefix('?').unwrap_or(v).to_string())
                    .collect();

                let projected: Vec<HashMap<String, u32>> = input_results
                    .into_par_iter()
                    .map(|mut result| {
                        result.retain(|k, _| stripped_vars.contains(&k.to_string()));
                        result
                    })
                    .collect();
                projected
            }
            PhysicalOperator::OptimizedHashJoin { left, right } => {
                let left_results = Self::execute_with_ids(left, database);
                let right_results = Self::execute_with_ids(right, database);
                Self::execute_optimized_hash_join_with_ids(left_results, right_results)
            }
            PhysicalOperator::HashJoin { left, right } => {
                let left_results = Self::execute_with_ids(left, database);
                let right_results = Self::execute_with_ids(right, database);
                Self::execute_hash_join_with_ids(left_results, right_results)
            }
            PhysicalOperator::NestedLoopJoin { left, right } => {
                let left_results = Self::execute_with_ids(left, database);
                let right_results = Self::execute_with_ids(right, database);
                Self::execute_nested_loop_join_with_ids(left_results, right_results)
            }
            PhysicalOperator::ParallelJoin { left, right } => {
                Self::execute_parallel_join_with_ids(left, right, database)
            }
<<<<<<< HEAD
            PhysicalOperator::InMemoryBuffer { content, origin } => {
                content.clone() // TODO: make sure we dont have to clone here
=======
            PhysicalOperator::StarJoin { join_var, patterns } => {
                Self::execute_star_join_with_ids(database, join_var, patterns)
            }
            PhysicalOperator:: Subquery { inner, projected_vars } => {
                // Execute the inner query with IDs
                let inner_results = Self::execute_with_ids(inner, database);
                
                // Project only the requested variables
                inner_results
                    .into_iter()
                    .map(|mut row| {
                        row.retain(|k, _| projected_vars.contains(&k.to_string()));
                        row
                    })
                    .collect()
>>>>>>> 1868bc47
            }
        }
    }

    /// Executes a table scan with ID-based results
    fn execute_table_scan_with_ids(
        database: &SparqlDatabase,
        pattern: &TriplePattern,
    ) -> Vec<HashMap<String, u32>> {
        let mut results = Vec::new();

        // Iterate through all triples in the database
        for triple in &database.triples {
            let mut bindings = HashMap::new();
            let mut matches = true;

            // Check subject
            match &pattern.0 {
                Term::Variable(var) => {
                    bindings.insert(var.clone(), triple.subject);
                }
                Term::Constant(constant) => {
                    if triple.subject != *constant {
                        matches = false;
                    }
                }
            }

            if !matches {
                continue;
            }

            // Check predicate
            match &pattern.1 {
                Term::Variable(var) => {
                    bindings.insert(var.clone(), triple.predicate);
                }
                Term::Constant(constant) => {
                    if triple.predicate != *constant {
                        matches = false;
                    }
                }
            }

            if !matches {
                continue;
            }

            // Check object
            match &pattern.2 {
                Term::Variable(var) => {
                    bindings.insert(var.clone(), triple.object);
                }
                Term::Constant(constant) => {
                    if triple.object != *constant {
                        matches = false;
                    }
                }
            }

            if matches {
                results.push(bindings);
            }
        }

        results
    }

    /// Executes a star join: multiple patterns sharing the same subject
    fn execute_star_join_with_ids(
        database: &SparqlDatabase,
        join_var: &str,
        patterns: &[TriplePattern],
    ) -> Vec<HashMap<String, u32>> {
        if patterns.is_empty() {
            return Vec::new();
        }
        
        let join_var_stripped = join_var.strip_prefix('?').unwrap_or(join_var);

        // Find the most selective pattern
        let mut pattern_estimates: Vec<(usize, u64)> = patterns
        .iter()
        .enumerate()
        .map(|(idx, pattern)| {
            let cardinality = Self::estimate_pattern_cardinality(database, pattern);
            (idx, cardinality)
        })
        .collect();

        pattern_estimates.sort_by_key(|(_, card)| *card);

        // Execute the MOST SELECTIVE pattern first
        let (most_selective_idx, first_card) = pattern_estimates[0];
        let most_selective_pattern = &patterns[most_selective_idx];

        let mut results = Self::execute_index_scan_with_ids(database, most_selective_pattern);

        if results.is_empty() {
            return Vec::new();
        }

        // Adaptive strategy: use sequential for large result sets
        let use_sequential = results.len() > 10_000 || first_card > 50_000;

        // Process remaining patterns
        for (pattern_idx, _) in &pattern_estimates[1..] {
            let pattern = &patterns[*pattern_idx];

            if use_sequential {
                // Process one-by-one with strict memory control
                let mut new_results = Vec::new();

                for binding in results.iter().take(100_000) {  // Hard limit on input size
                    if let Some(&join_value) = binding.get(join_var_stripped) {
                        let mut bound_bindings = HashMap::new();
                        bound_bindings.insert(join_var_stripped.to_string(), join_value);

                        let bound_pattern = Self::bind_pattern(pattern, &bound_bindings);
                        let matches = Self::execute_index_scan_with_ids(database, &bound_pattern);

                        for match_binding in matches {
                            let mut merged = binding.clone();
                            for (var, val) in match_binding {
                                merged.entry(var).or_insert(val);
                            }
                            new_results.push(merged);

                            // Hard stop if we exceed 500K results
                            if new_results.len() >= 500_000 {
                                results = new_results;
                                return results;  // Early exit
                            }
                        }
                    }
                }

                results = new_results;
            } else {
                // Fast path for small result sets
                results = results
                .into_par_iter()
                .flat_map(|binding| {
                    if let Some(&join_value) = binding.get(join_var_stripped) {
                        let mut bound_bindings = HashMap::new();
                        bound_bindings.insert(join_var_stripped.to_string(), join_value);

                        let bound_pattern = Self::bind_pattern(pattern, &bound_bindings);
                        let matches = Self::execute_index_scan_with_ids(database, &bound_pattern);

                        matches
                        .into_iter()
                        .map(|match_binding| {
                            let mut merged = binding.clone();
                            for (var, val) in match_binding {
                                merged.entry(var).or_insert(val);
                            }
                            merged
                        })
                        .collect::<Vec<_>>()
                    } else {
                        Vec::new()
                    }
                })
                .collect();
            }

            if results.is_empty() {
                return Vec::new();
            }
        }

        results
    }

    // Helper function to estimate pattern cardinality
    fn estimate_pattern_cardinality(database: &SparqlDatabase, pattern: &TriplePattern) -> u64 {
        let bound_count = [&pattern.0, &pattern.1, &pattern.2]
            .iter()
            .filter(|term| matches!(term, Term::Constant(_)))
            .count();

        match bound_count {
            3 => 1,
            2 => 100,      // Estimate for two-bound patterns
            1 => 10000,    // Estimate for one-bound patterns
            0 => 1000000,  // Estimate for fully unbound
            _ => 1000000,
        }
    }

    /// Executes an optimized hash join with ID-based results
    fn execute_optimized_hash_join_with_ids(
        left_results: Vec<HashMap<String, u32>>,
        right_results: Vec<HashMap<String, u32>>,
    ) -> Vec<HashMap<String, u32>> {
        if left_results.is_empty() || right_results.is_empty() {
            return Vec::new();
        }

        // Find common variables for join condition
        let left_vars: HashSet<String> = left_results[0].keys().cloned().collect();
        let right_vars: HashSet<String> = right_results[0].keys().cloned().collect();
        let common_vars: Vec<String> = left_vars.intersection(&right_vars).cloned().collect();

        if common_vars.is_empty() {
            // Cartesian product if no common variables
            return Self::cartesian_product_join(left_results, right_results);
        }

        // Build hash table from smaller relation
        let (build_side, probe_side) = if left_results.len() <= right_results.len() {
            (left_results, right_results)
        } else {
            (right_results, left_results)
        };

        let mut hash_table: HashMap<Vec<u32>, Vec<HashMap<String, u32>>> = HashMap::with_capacity(build_side.len());

        // Build phase
        for tuple in build_side {
            let key: Vec<u32> = common_vars.iter().map(|var| tuple[var]).collect();
            hash_table.entry(key).or_default().push(tuple);
        }

        // Probe phase
        probe_side
        .par_iter()
        .flat_map(|probe_tuple| {
            let key: Vec<u32> = common_vars.iter().map(|var| probe_tuple[var]).collect();

            if let Some(matching_tuples) = hash_table.get(&key) {
                matching_tuples
                .iter()
                .map(|build_tuple| {
                    let mut result = (*build_tuple).clone();
                    result.extend(probe_tuple.iter().map(|(k, v)| (k.clone(), *v)));
                    result
                })
                .collect::<Vec<_>>()
            } else {
                Vec::new()
            }
        })
        .collect()
    }

    /// Executes a regular hash join with ID-based results
    fn execute_hash_join_with_ids(
        left_results: Vec<HashMap<String, u32>>,
        right_results: Vec<HashMap<String, u32>>,
    ) -> Vec<HashMap<String, u32>> {
        if left_results.is_empty() || right_results.is_empty() {
            return Vec::new();
        }

        // Find common variables
        let left_vars: HashSet<String> = left_results[0].keys().cloned().collect();
        let right_vars: HashSet<String> = right_results[0].keys().cloned().collect();
        let common_vars: Vec<String> = left_vars.intersection(&right_vars).cloned().collect();

        if common_vars.is_empty() {
            return Self::cartesian_product_join(left_results, right_results);
        }

        // Simple hash join implementation
        let mut results = Vec::new();
        let mut hash_table: HashMap<Vec<u32>, Vec<HashMap<String, u32>>> = HashMap::new();

        // Build hash table from left results
        for left_tuple in left_results {
            let key: Vec<u32> = common_vars.iter().map(|var| left_tuple[var]).collect();
            hash_table.entry(key).or_default().push(left_tuple);
        }

        // Probe with right results
        for right_tuple in right_results {
            let key: Vec<u32> = common_vars.iter().map(|var| right_tuple[var]).collect();

            if let Some(matching_left_tuples) = hash_table.get(&key) {
                for left_tuple in matching_left_tuples {
                    let mut joined_tuple = left_tuple.clone();
                    for (var, value) in &right_tuple {
                        if !joined_tuple.contains_key(var) {
                            joined_tuple.insert(var.clone(), *value);
                        }
                    }
                    results.push(joined_tuple);
                }
            }
        }

        results
    }

    /// Executes a nested loop join with ID-based results
    fn execute_nested_loop_join_with_ids(
        left_results: Vec<HashMap<String, u32>>,
        right_results: Vec<HashMap<String, u32>>,
    ) -> Vec<HashMap<String, u32>> {
        left_results
        .into_iter()
        .flat_map(|left_tuple| {
            right_results
            .iter()
            .filter_map(|right_tuple| {
                Self::can_join_with_ids(&left_tuple, right_tuple).then(|| {
                    let mut joined_tuple = left_tuple.clone();
                    for (var, value) in right_tuple {
                        if !joined_tuple.contains_key(var) {
                            joined_tuple.insert(var.clone(), *value);
                        }
                    }
                    joined_tuple
                })
            })
            .collect::<Vec<_>>()
        })
        .collect()
    }

    /// Executes a bind join - uses left results to directly probe right index
    fn execute_bind_join_with_ids(
        left_results: Vec<HashMap<String, u32>>,
        right_pattern: &TriplePattern,
        database: &SparqlDatabase,
    ) -> Vec<HashMap<String, u32>> {
        // Safety limits
        let total_results = std::sync::atomic::AtomicUsize::new(0);
        let max_total = 1_000_000;

        let chunk_size = (left_results.len() / rayon::current_num_threads()).max(1).max(100);

        left_results
        .par_chunks(chunk_size)
        .flat_map(|chunk| {
            chunk.iter().flat_map(|left_tuple| {
                // Check global limit
                if total_results.load(std::sync::atomic::Ordering::Relaxed) >= max_total {
                    return Vec::new();
                }

                let bound_pattern = Self::bind_pattern(right_pattern, left_tuple);
                let matches = Self::execute_index_scan_with_ids(database, &bound_pattern);

                // Limit matches per binding
                let match_limit = matches.len().min(10_000);

                matches.into_iter()
                .take(match_limit)  // Apply limit
                .map(|right_tuple| {
                    let mut result = left_tuple.clone();
                    for (k, v) in right_tuple {
                        result.entry(k).or_insert(v);
                    }
                    // Track total
                    total_results.fetch_add(1, std::sync::atomic::Ordering::Relaxed);
                    result
                })
                .take_while(|_| {
                    // Stop if limit reached
                    total_results.load(std::sync::atomic::Ordering::Relaxed) < max_total
                })
                .collect::<Vec<_>>()
            }).collect::<Vec<_>>()
        })
        .collect()
    }

    // Helper: Bind variables from bindings into pattern
    fn bind_pattern(
        pattern: &TriplePattern,
        bindings: &HashMap<String, u32>,
    ) -> TriplePattern {
        let subject = match &pattern.0 {
            Term::Variable(var) => {
                let lookup_var = var.strip_prefix('?').unwrap_or(var);
                bindings.get(lookup_var)
                .map(|&id| Term::Constant(id))
                .unwrap_or_else(|| pattern.0.clone())
            }
            constant => constant.clone(),
        };

        let predicate = match &pattern.1 {
            Term::Variable(var) => {
                let lookup_var = var.strip_prefix('?').unwrap_or(var);
                bindings.get(lookup_var)
                .map(|&id| Term::Constant(id))
                .unwrap_or_else(|| pattern.1.clone())
            }
            constant => constant.clone(),
        };

        let object = match &pattern.2 {
            Term::Variable(var) => {
                let lookup_var = var.strip_prefix('?').unwrap_or(var);
                bindings.get(lookup_var)
                .map(|&id| Term::Constant(id))
                .unwrap_or_else(|| pattern.2.clone())
            }
            constant => constant.clone(),
        };

        (subject, predicate, object)
    }

    /// Executes a parallel join using SIMD optimization
    fn execute_parallel_join_with_ids(
        left: &PhysicalOperator,
        right: &PhysicalOperator,
        database: &mut SparqlDatabase,
    ) -> Vec<HashMap<String, u32>> {
        // Execute left side first
        let left_results = Self::execute_with_ids(left, database);

        // If right side is an index scan, use bind join
        if let Some(right_pattern) = Self::extract_pattern(right) {
            return Self::execute_bind_join_with_ids(left_results, right_pattern, database);
        }

        // Execute right side
        let right_results = Self::execute_with_ids(right, database);

        // If both sides are sorted by join key, use merge join
        if Self::can_use_merge_join(&left_results, &right_results) {
            return Self::execute_merge_join_with_ids(left_results, right_results);
        }

        // Hash join for unsorted data
        Self::execute_hash_join_with_ids(left_results, right_results)
    }

    /// Check if we can use merge join (both sides have same join variables)
    fn can_use_merge_join(
        left_results: &[HashMap<String, u32>],
        right_results: &[HashMap<String, u32>],
    ) -> bool {
        if left_results.is_empty() || right_results.is_empty() {
            return false;
        }

        // Find common variables
        let left_vars: HashSet<String> = left_results[0].keys().cloned().collect();
        let right_vars: HashSet<String> = right_results[0].keys().cloned().collect();
        let common_vars: Vec<String> = left_vars.intersection(&right_vars).cloned().collect();

        // Merge join works well when we have 1-2 common variables
        ! common_vars.is_empty() && common_vars.len() <= 2
    }

    /// Executes a merge join on sorted data
    fn execute_merge_join_with_ids(
        mut left_results: Vec<HashMap<String, u32>>,
        mut right_results: Vec<HashMap<String, u32>>,
    ) -> Vec<HashMap<String, u32>> {
        if left_results.is_empty() || right_results.is_empty() {
            return Vec::new();
        }

        // Find common variables for join
        let left_vars: HashSet<String> = left_results[0].keys().cloned().collect();
        let right_vars: HashSet<String> = right_results[0].keys().cloned().collect();
        let common_vars: Vec<String> = left_vars.intersection(&right_vars).cloned().collect();

        if common_vars.is_empty() {
            return Self::cartesian_product_join(left_results, right_results);
        }

        // Sort both sides by join key
        left_results.par_sort_unstable_by(|a, b| {
            for var in &common_vars {
                match a.get(var).cmp(&b.get(var)) {
                    std::cmp::Ordering::Equal => continue,
                    other => return other,
                }
            }
            std::cmp::Ordering::Equal
        });

        right_results.par_sort_unstable_by(|a, b| {
            for var in &common_vars {
                match a.get(var).cmp(&b.get(var)) {
                    std::cmp::Ordering::Equal => continue,
                    other => return other,
                }
            }
            std::cmp::Ordering::Equal
        });

        // Build index of right side by join key for parallel lookup
        let mut right_index: HashMap<Vec<u32>, Vec<usize>> = HashMap::new();
        for (idx, tuple) in right_results.iter().enumerate() {
            let key: Vec<u32> = common_vars.iter().filter_map(|v| tuple.get(v).copied()).collect();
            right_index.entry(key).or_default().push(idx);
        }

        // Parallel merge using index
        left_results
        .par_iter()
        .flat_map(|left_tuple| {
            let key: Vec<u32> = common_vars.iter().filter_map(|v| left_tuple.get(v).copied()).collect();

            if let Some(right_indices) = right_index.get(&key) {
                right_indices
                .iter()
                .map(|&idx| {
                    let mut joined = left_tuple.clone();
                    for (k, v) in &right_results[idx] {
                        if ! joined.contains_key(k) {
                            joined.insert(k.clone(), *v);
                        }
                    }
                    joined
                })
                .collect::<Vec<_>>()
            } else {
                Vec::new()
            }
        })
        .collect()
    }

    /// Checks if two tuples can be joined based on common variables
    fn can_join_with_ids(left: &HashMap<String, u32>, right: &HashMap<String, u32>) -> bool {
        for (var, left_value) in left {
            if let Some(right_value) = right.get(var) {
                if left_value != right_value {
                    return false;
                }
            }
        }
        true
    }

    /// Performs cartesian product join when no common variables exist
    fn cartesian_product_join(
        left_results: Vec<HashMap<String, u32>>,
        right_results: Vec<HashMap<String, u32>>,
    ) -> Vec<HashMap<String, u32>> {
        left_results
        .into_par_iter()
        .flat_map(|left_tuple| {
            right_results
            .iter()
            .map(|right_tuple| {
                let mut joined_tuple = left_tuple.clone();
                joined_tuple.extend(right_tuple.iter().map(|(k, v)| (k.clone(), *v)));
                joined_tuple
            })
            .collect::<Vec<_>>()
        })
        .collect()
    }

    /// Extracts a pattern from a physical operator if it's a scan
    fn extract_pattern(operator: &PhysicalOperator) -> Option<&TriplePattern> {
        match operator {
            PhysicalOperator::TableScan { pattern } => Some(pattern),
            PhysicalOperator::IndexScan { pattern } => Some(pattern),
            _ => None,
        }
    }

    /// Executes an index scan with specialized index-based approach
    fn execute_index_scan_with_ids(
        database: &SparqlDatabase,
        pattern: &TriplePattern,
    ) -> Vec<HashMap<String, u32>> {
        // Determine which index to use based on bound variables
        match pattern {
            // FULLY BOUND (3 constants) - just check if triple exists
            (Term::Constant(s), Term::Constant(p), Term::Constant(o)) => {
                // Use SPO index to check existence
                if let Some(pred_map) = database.index_manager.spo.get(s) {
                    if let Some(objects) = pred_map.get(p) {
                        if objects.contains(o) {
                            // Triple exists - return empty binding (no variables to bind)
                            return vec![HashMap::new()];
                        }
                    }
                }
                // Triple doesn't exist
                Vec::new()
            }

            // TWO BOUNDS (2 constants, 1 variable)
            (Term::Constant(s), Term::Constant(p), Term::Variable(o)) => {
                Self::scan_sp_index_with_ids(database, *s, *p, o.clone())
            }
            (Term::Constant(s), Term::Variable(p), Term::Constant(o)) => {
                Self::scan_so_index_with_ids(database, *s, *o, p.clone())
            }
            (Term::Variable(s), Term::Constant(p), Term::Constant(o)) => {
                Self::scan_po_index_with_ids(database, *p, *o, s.clone())
            }

            // ONE BOUND (1 constant, 2 variables)
            (Term::Constant(s), Term::Variable(p), Term::Variable(o)) => {
                Self::scan_s_index_with_ids(database, *s, p.clone(), o.clone())
            }
            (Term::Variable(s), Term::Constant(p), Term::Variable(o)) => {
                Self::scan_p_index_with_ids(database, *p, s.clone(), o.clone())
            }
            (Term::Variable(s), Term::Variable(p), Term::Constant(o)) => {
                Self::scan_o_index_with_ids(database, *o, s.clone(), p.clone())
            }

            // FULLY UNBOUND (0 constants, 3 variables) - table scan is appropriate
            (Term::Variable(s), Term::Variable(p), Term::Variable(o)) => {
                println!("INFO: Full table scan for fully unbound pattern (? {}, ?{}, ?{})", s, p, o);
                Self::execute_table_scan_with_ids(database, pattern)
            }
        }
    }

    /// Scans SP index (Subject-Predicate -> Object)
    fn scan_sp_index_with_ids(
        database: &SparqlDatabase,
        subject: u32,
        predicate: u32,
        object_var: String,
    ) -> Vec<HashMap<String, u32>> {
        // Strip '?' prefix from variable name
        let object_var = object_var.strip_prefix('?').unwrap_or(&object_var).to_string();

        if let Some(pred_map) = database.index_manager.spo.get(&subject) {
            if let Some(objects) = pred_map.get(&predicate) {
                // Use pre-compute the key
                objects.iter().map(|&object| {
                    let mut result = HashMap::with_capacity(1);  // Pre-size
                    result.insert(object_var.clone(), object);  // Still need clone in closure
                    result
                }).collect()
            } else {
                Vec::new()
            }
        } else {
            Vec::new()
        }
    }

    /// Scans SO index (Subject-Object -> Predicate)
    fn scan_so_index_with_ids(
        database: &SparqlDatabase,
        subject: u32,
        object: u32,
        predicate_var: String,
    ) -> Vec<HashMap<String, u32>> {
        // Strip '?' prefix from variable name
        let predicate_var = predicate_var.strip_prefix('?').unwrap_or(&predicate_var).to_string();

        if let Some(obj_map) = database.index_manager.sop.get(&subject) {
            if let Some(predicates) = obj_map.get(&object) {
                // Use iterator with pre-sized HashMap
                predicates.iter().map(|&predicate| {
                    let mut result = HashMap::with_capacity(1);
                    result.insert(predicate_var.clone(), predicate);
                    result
                }).collect()
            } else {
                Vec::new()
            }
        } else {
            Vec::new()
        }
    }

    /// Scans PO index (Predicate-Object -> Subject)
    fn scan_po_index_with_ids(
        database: &SparqlDatabase,
        predicate: u32,
        object: u32,
        subject_var: String,
    ) -> Vec<HashMap<String, u32>> {
        // Strip '?' prefix from variable name
        let subject_var = subject_var.strip_prefix('?').unwrap_or(&subject_var).to_string();

        if let Some(obj_map) = database.index_manager.pos.get(&predicate) {
            if let Some(subjects) = obj_map.get(&object) {
                // Use iterator with pre-sized HashMap
                subjects.iter().map(|&subject| {
                    let mut result = HashMap::with_capacity(1);
                    result.insert(subject_var.clone(), subject);
                    result
                }).collect()
            } else {
                Vec::new()
            }
        } else {
            Vec::new()
        }
    }

    /// Scans S index (Subject -> (Predicate, Object))
    fn scan_s_index_with_ids(
        database: &SparqlDatabase,
        subject: u32,
        predicate_var: String,
        object_var: String,
    ) -> Vec<HashMap<String, u32>> {
        // Strip '?' prefix from variable names
        let predicate_var = predicate_var.strip_prefix('?').unwrap_or(&predicate_var).to_string();
        let object_var = object_var.strip_prefix('?').unwrap_or(&object_var).to_string();

        if let Some(pred_map) = database.index_manager.spo.get(&subject) {
            // Clone variable names once before flat_map
            pred_map.iter().flat_map(|(&predicate, objects)| {
                let predicate_var = predicate_var.clone();
                let object_var = object_var.clone();
                objects.iter().map(move |&object| {
                    let mut result = HashMap::with_capacity(2);
                    result.insert(predicate_var.clone(), predicate);
                    result.insert(object_var.clone(), object);
                    result
                })
            }).collect()
        } else {
            Vec::new()
        }
    }

    /// Scans P index (Predicate -> (Subject, Object))
    fn scan_p_index_with_ids(
        database: &SparqlDatabase,
        predicate: u32,
        subject_var: String,
        object_var: String,
    ) -> Vec<HashMap<String, u32>> {
        // Strip '?' prefix from variable names
        let subject_var = subject_var.strip_prefix('?').unwrap_or(&subject_var).to_string();
        let object_var = object_var.strip_prefix('?').unwrap_or(&object_var).to_string();

        if let Some(obj_map) = database.index_manager.pos.get(&predicate) {
            // Clone variable names once before flat_map
            obj_map.iter().flat_map(|(&object, subjects)| {
                let subject_var = subject_var.clone();
                let object_var = object_var.clone();
                subjects.iter().map(move |&subject| {
                    let mut result = HashMap::with_capacity(2);
                    result.insert(subject_var.clone(), subject);
                    result.insert(object_var.clone(), object);
                    result
                })
            }).collect()
        } else {
            Vec::new()
        }
    }

    /// Scans O index (Object -> (Subject, Predicate))
    fn scan_o_index_with_ids(
        database: &SparqlDatabase,
        object: u32,
        subject_var: String,
        predicate_var: String,
    ) -> Vec<HashMap<String, u32>> {
        // Strip '?' prefix from variable names
        let subject_var = subject_var.strip_prefix('?').unwrap_or(&subject_var).to_string();
        let predicate_var = predicate_var.strip_prefix('?').unwrap_or(&predicate_var).to_string();

        if let Some(subj_map) = database.index_manager.osp.get(&object) {
            // Clone variable names once before flat_map
            subj_map.iter().flat_map(|(&subject, predicates)| {
                let subject_var = subject_var.clone();
                let predicate_var = predicate_var.clone();
                predicates.iter().map(move |&predicate| {
                    let mut result = HashMap::with_capacity(2);
                    result.insert(subject_var.clone(), subject);
                    result.insert(predicate_var.clone(), predicate);
                    result
                })
            }).collect()
        } else {
            Vec::new()
        }
    }
}<|MERGE_RESOLUTION|>--- conflicted
+++ resolved
@@ -13,12 +13,7 @@
 use crate::sparql_database::SparqlDatabase;
 use rayon::prelude::*;
 
-<<<<<<< HEAD
-use shared::join_algorithm::perform_join_par_simd_with_strict_filter_4_redesigned_streaming;
-use shared::terms::{Term, TriplePattern, Bindings};
-=======
 use shared::terms::{Term, TriplePattern};
->>>>>>> 1868bc47
 
 use std::collections::{HashMap, HashSet};
 
@@ -67,7 +62,7 @@
             }
             PhysicalOperator::Projection { input, variables } => {
                 let input_results = Self::execute_with_ids(input, database);
-                
+
                 // Strip '?' prefix from projection variables for matching
                 let stripped_vars: Vec<String> = variables
                     .iter()
@@ -101,17 +96,16 @@
             PhysicalOperator::ParallelJoin { left, right } => {
                 Self::execute_parallel_join_with_ids(left, right, database)
             }
-<<<<<<< HEAD
             PhysicalOperator::InMemoryBuffer { content, origin } => {
                 content.clone() // TODO: make sure we dont have to clone here
-=======
+            }
             PhysicalOperator::StarJoin { join_var, patterns } => {
                 Self::execute_star_join_with_ids(database, join_var, patterns)
             }
             PhysicalOperator:: Subquery { inner, projected_vars } => {
                 // Execute the inner query with IDs
                 let inner_results = Self::execute_with_ids(inner, database);
-                
+
                 // Project only the requested variables
                 inner_results
                     .into_iter()
@@ -120,7 +114,6 @@
                         row
                     })
                     .collect()
->>>>>>> 1868bc47
             }
         }
     }
@@ -198,7 +191,7 @@
         if patterns.is_empty() {
             return Vec::new();
         }
-        
+
         let join_var_stripped = join_var.strip_prefix('?').unwrap_or(join_var);
 
         // Find the most selective pattern
