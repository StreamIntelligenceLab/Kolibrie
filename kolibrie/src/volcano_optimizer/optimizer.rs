/*
 * Copyright © 2024 Volodymyr Kadzhaia
 * Copyright © 2024 Pieter Bonte
 * KU Leuven — Stream Intelligence Lab, Belgium
 *
 * This Source Code Form is subject to the terms of the Mozilla Public
 * License, v. 2.0. If a copy of the MPL was not distributed with this file,
 * you can obtain one at https://mozilla.org/MPL/2.0/.
 */

use super::cost::CostEstimator;
use super::execution::ExecutionEngine;
use super::operators::{LogicalOperator, PhysicalOperator};
use super::stats::DatabaseStats;

use crate::sparql_database::SparqlDatabase;
use shared::terms::{Term, TriplePattern};
use shared::query::FilterExpression;
use std::collections::{BTreeMap, HashMap, HashSet};
use std::sync::Arc;

/// Volcano-style query optimizer with cost-based optimization
pub struct VolcanoOptimizer {
    pub memo: HashMap<String, PhysicalOperator>,
    pub selected_variables: Vec<String>,
    pub stats: Arc<DatabaseStats>,
}

impl VolcanoOptimizer {
    /// Creates a new volcano optimizer
    pub fn new(database: &SparqlDatabase) -> Self {
        let stats = Arc::new(DatabaseStats::gather_stats_fast(database));
        Self {
            memo: HashMap::new(),
            selected_variables: Vec::new(),
            stats,
        }
    }

    pub fn with_cached_stats(stats: Arc<DatabaseStats>) -> Self {
        Self {
            memo: HashMap::new(),
            selected_variables: Vec::new(),
            stats,
        }
    }

    /// Finds the best physical plan for a logical plan
    pub fn find_best_plan(&mut self, logical_plan: &LogicalOperator) -> PhysicalOperator {
        self.find_best_plan_recursive(logical_plan)
    }

    /// Executes a physical plan and returns results
    pub fn execute_plan(
        &self,
        plan: &PhysicalOperator,
        database: &mut SparqlDatabase,
    ) -> Vec<HashMap<String, String>> {
        ExecutionEngine::execute(plan, database)
    }

    /// Optimizes and executes a logical plan in one step
    pub fn optimize_and_execute(
        &mut self,
        logical_plan: &LogicalOperator,
        database: &mut SparqlDatabase,
    ) -> Vec<HashMap<String, String>> {
        let physical_plan = self.find_best_plan(logical_plan);
        self.execute_plan(&physical_plan, database)
    }

    /// Detects if a join tree is a star query pattern
    fn is_star_query(&self, plan: &LogicalOperator) -> Option<Vec<(String, Vec<TriplePattern>)>> {
        let mut patterns = Vec::new();
        self.collect_patterns(plan, &mut patterns);

        if patterns.len() < 3 {
            return None;
        }

        // Count how many patterns each variable appears
        let mut var_counts: std::collections::BTreeMap<String, Vec<usize>> = BTreeMap::new();

        for (idx, pattern) in patterns.iter().enumerate() {
            if let Term::Variable(var) = &pattern.0 {
                var_counts.entry(var.clone()).or_default().push(idx);
            }
            if let Term::Variable(var) = &pattern.1 {
                var_counts.entry(var.clone()).or_default().push(idx);
            }
            if let Term::Variable(var) = &pattern.2 {
                var_counts.entry(var.clone()).or_default().push(idx);
            }
        }

        // Find all variables that appear in 2+ patterns
        let mut star_vars: Vec<(&String, &Vec<usize>)> = var_counts
            .iter()
            .filter(|(_, indices)| indices.len() >= 2)  // <- Lowered from 3 to 2
            .collect();

        // Sort by number of occurrences (most frequent first)
        star_vars.sort_by_key(|(_, indices)| std::cmp::Reverse(indices.len()));

        if star_vars.is_empty() {
            return None;
        }

        // Greedily assign patterns to stars
        let mut used_patterns: HashSet<usize> = HashSet::new();
        let mut stars: Vec<(String, Vec<TriplePattern>)> = Vec::new();

        for (var, pattern_indices) in star_vars {
            // Get patterns for this variable that haven't been used yet
            let available: Vec<usize> = pattern_indices
                .iter()
                .filter(|&&idx| !used_patterns.contains(&idx))
                .copied()
                .collect();

            if available.len() >= 2 {  // Need at least 2 patterns for a star
                let star_patterns: Vec<TriplePattern> = available
                    .iter()
                    .map(|&idx| patterns[idx].clone())
                    .collect();

                // Mark these patterns as used
                for &idx in &available {
                    used_patterns.insert(idx);
                }

                stars.push((var.clone(), star_patterns));
            }
        }

        if stars.is_empty() {
            None
        } else {
            Some(stars)
        }
    }

    fn collect_patterns(&self, plan: &LogicalOperator, patterns: &mut Vec<TriplePattern>) {
        match plan {
            LogicalOperator::Scan { pattern } => {
                patterns.push(pattern.clone());
            }
            LogicalOperator::Join { left, right } => {
                self.collect_patterns(left, patterns);
                self.collect_patterns(right, patterns);
            }
            LogicalOperator::Selection { predicate, ..  } => {
                self.collect_patterns(predicate, patterns);
            }
            LogicalOperator::Projection { predicate, .. } => {
                self.collect_patterns(predicate, patterns);
            }
            LogicalOperator::Subquery { inner, .. } => {
                // Subqueries are treated as separate scopes, so we don't collect their patterns
                // for star query detection in the outer query
                self.collect_patterns(inner, patterns);
            }
        }
    }

    /// Recursively finds the best plan using dynamic programming with memoization
    fn find_best_plan_recursive(&mut self, logical_plan: &LogicalOperator) -> PhysicalOperator {
        let key = self.create_memo_key(logical_plan);

        if let Some(plan) = self.memo.get(&key) {
            return plan.clone();
        }

        if let LogicalOperator::Projection { predicate: proj_pred, variables } = logical_plan {
            if let LogicalOperator::Selection { predicate: sel_pred, condition } = proj_pred.as_ref() {
                if let Some(stars) = self.is_star_query(sel_pred) {
                    // Build: Projection(Filter(StarJoin))
                    let star_plan = self.build_star_join_from_patterns(stars, sel_pred);
                    let filtered_plan = PhysicalOperator::filter(star_plan, condition.clone());
                    let projected_plan = PhysicalOperator::projection(filtered_plan, variables.clone());
                    self.memo.insert(key, projected_plan.clone());
                    return projected_plan;
                }
            }
        }

        // Handle Selection wrapping star query (no projection)
        if let LogicalOperator::Selection { predicate, condition } = logical_plan {
            if let Some(stars) = self.is_star_query(predicate) {
                let star_plan = self.build_star_join_from_patterns(stars, predicate);
                let filtered_plan = PhysicalOperator::filter(star_plan, condition.clone());
                self.memo.insert(key, filtered_plan.clone());
                return filtered_plan;
            }
        }

        // Handle star query without selection or projection
        if ! matches!(logical_plan, LogicalOperator::Selection { .. } | LogicalOperator::Projection { ..  }) {
            if let Some(stars) = self.is_star_query(logical_plan) {
                let star_plan = self.build_star_join_from_patterns(stars, logical_plan);
                self.memo.insert(key, star_plan.clone());
                return star_plan;
            }
        }

        let mut candidates = Vec::new();

        match logical_plan {
            LogicalOperator::Scan { pattern } => {
                // Implementation rules: Map logical scan to physical scans
                let best_scan = self.choose_best_scan(pattern);
                candidates.push(best_scan);
            }
            LogicalOperator::Selection {
                predicate,
                condition,
            } => {
                // Transformations: Push down selections
                let best_child_plan = self.find_best_plan_recursive(predicate);
                // Implementation rules: Apply selection as a filter
                candidates.push(PhysicalOperator::filter(best_child_plan, condition.clone()));
            }
            LogicalOperator::Projection {
                predicate,
                variables,
            } => {
                let best_child_plan = self.find_best_plan_recursive(predicate);
                candidates.push(PhysicalOperator::projection(
                    best_child_plan,
                    variables.clone(),
                ));
            }
            LogicalOperator::Join { left, right } => {
                // Add join reordering based on cost
                let left_cost = self.estimate_logical_cost(left);
                let right_cost = self.estimate_logical_cost(right);

                let (cheaper_side, expensive_side) = if left_cost <= right_cost {
                    (left, right)
                } else {
                    (right, left) // Swap for better order
                };

                let best_left_plan = self.find_best_plan_recursive(cheaper_side);
                let best_right_plan = self.find_best_plan_recursive(expensive_side);

                // Implementation rules: Different join algorithms
                candidates.push(PhysicalOperator::optimized_hash_join(
                    best_left_plan.clone(),
                    best_right_plan.clone(),
                ));

                candidates.push(PhysicalOperator::hash_join(
                    best_left_plan.clone(),
                    best_right_plan.clone(),
                ));

                // Only use nested loop for small datasets
                let left_cardinality = self.estimate_output_cardinality_from_logical(cheaper_side);
                let right_cardinality =
                    self.estimate_output_cardinality_from_logical(expensive_side);

                if left_cardinality < 1000 && right_cardinality < 1000 {
                    candidates.push(PhysicalOperator::nested_loop_join(
                        best_left_plan.clone(),
                        best_right_plan.clone(),
                    ));
                }

                // Add parallel join option
                candidates.push(PhysicalOperator::parallel_join(
                    best_left_plan,
                    best_right_plan,
                ));
            }
<<<<<<< HEAD
            LogicalOperator::Buffer { content, origin} => {
                let best_buffer = PhysicalOperator::InMemoryBuffer {content: content.clone(), origin: origin.clone()};
                candidates.push(best_buffer);
=======
            LogicalOperator::Subquery { inner, projected_vars } => {
                // Recursively optimize the inner query
                let optimized_inner = self.find_best_plan_recursive(inner);
                
                // Wrap it in a subquery operator with projection
                let subquery_plan = PhysicalOperator::subquery(
                    optimized_inner,
                    projected_vars.clone()
                );
                
                candidates.push(subquery_plan);
>>>>>>> 1868bc47
            }
        }

        // Cost-based optimization: Choose the best candidate
        let cost_estimator = CostEstimator::new(&self.stats);
        let best_plan = candidates
            .into_iter()
            .min_by_key(|plan| {
                let cost = cost_estimator.estimate_cost(plan);
                cost
            })
            .unwrap();

        // Memoize the best plan
        self.memo.insert(key, best_plan.clone());
        best_plan
    }

    /// Helper method to build a star join physical plan from detected star patterns
    fn build_star_join_from_patterns(
        &mut self,
        stars: Vec<(String, Vec<TriplePattern>)>,
        logical_plan: &LogicalOperator,
    ) -> PhysicalOperator {
        let mut all_patterns = Vec::new();
        self.collect_patterns(logical_plan, &mut all_patterns);

        let mut used_pattern_indices: HashSet<usize> = HashSet::new();
        for (_, star_patterns) in &stars {
            for star_pattern in star_patterns {
                if let Some(idx) = all_patterns.iter().position(|p| p == star_pattern) {
                    used_pattern_indices.insert(idx);
                }
            }
        }

        if stars.len() > 1 {
            let mut star_operators: Vec<(String, Vec<TriplePattern>)> = stars;

            star_operators.sort_by_key(|(_, patterns)| {
                let bound_count = patterns.iter().filter(|p| {
                    matches!(p.0, Term::Constant(_)) ||
                    matches!(p.1, Term::Constant(_)) ||
                    matches!(p.2, Term::Constant(_))
                }).count();
                std::cmp::Reverse(bound_count)
            });

            let (first_var, first_patterns) = star_operators.remove(0);
            let mut result = PhysicalOperator::StarJoin {
                join_var: first_var.clone(),
                patterns: first_patterns,
            };

            for (_, patterns) in star_operators {
                let star_scans: Vec<PhysicalOperator> = patterns
                    .into_iter()
                    .map(|pattern| PhysicalOperator::index_scan(pattern))
                    .collect();

                for scan in star_scans {
                    result = PhysicalOperator::parallel_join(result, scan);
                }
            }

            for (idx, pattern) in all_patterns.iter().enumerate() {
                if !used_pattern_indices.contains(&idx) {
                    let scan = PhysicalOperator::index_scan(pattern.clone());
                    result = PhysicalOperator::parallel_join(result, scan);
                }
            }

            result
        } else if stars.len() == 1 {
            let (join_var, patterns) = stars.into_iter().next().unwrap();

            if used_pattern_indices.len() < all_patterns.len() {
                let mut result = PhysicalOperator::StarJoin { join_var, patterns };

                for (idx, pattern) in all_patterns.iter().enumerate() {
                    if !used_pattern_indices.contains(&idx) {
                        let scan = PhysicalOperator::index_scan(pattern.clone());
                        result = PhysicalOperator::parallel_join(result, scan);
                    }
                }

                result
            } else {
                PhysicalOperator::StarJoin { join_var, patterns }
            }
        } else {
            // Shouldn't happen, but return a dummy scan as fallback
            PhysicalOperator::table_scan((
                Term::Variable("?s".to_string()),
                Term::Variable("?p".to_string()),
                Term::Variable("?o".to_string()),
            ))
        }
    }

    /// Chooses the best scan method based on pattern selectivity
    fn choose_best_scan(&self, pattern: &TriplePattern) -> PhysicalOperator {
        let bound_vars = self.count_bound_variables(pattern);
        let cost_estimator = CostEstimator::new(&self.stats);
        let estimated_size = cost_estimator.estimate_cardinality(pattern);

        match bound_vars {
            3 => PhysicalOperator::index_scan(pattern.clone()), // Fully bound - always use index
            2 => PhysicalOperator::index_scan(pattern.clone()), // Two bounds - index is better
            1 => {
                // Use index if result set is small enough
                if estimated_size < 10000 {
                    PhysicalOperator::index_scan(pattern.clone())
                } else {
                    PhysicalOperator::table_scan(pattern.clone())
                }
            }
            0 => PhysicalOperator::table_scan(pattern.clone()), // Full scan
            _ => PhysicalOperator::table_scan(pattern.clone()),
        }
    }

    /// Counts the number of bound variables in a triple pattern
    fn count_bound_variables(&self, pattern: &TriplePattern) -> usize {
        let mut count = 0;

        match &pattern.0 {
            Term::Constant(_) => count += 1,
            Term::Variable(_) => {}
        }

        match &pattern.1 {
            Term::Constant(_) => count += 1,
            Term::Variable(_) => {}
        }

        match &pattern.2 {
            Term::Constant(_) => count += 1,
            Term::Variable(_) => {}
        }

        count
    }

    /// Creates a memo key for caching optimized plans
    fn create_memo_key(&self, logical_plan: &LogicalOperator) -> String {
        self.serialize_logical_plan(logical_plan)
    }

    /// Serializes a logical plan to a string for memoization
    fn serialize_logical_plan(&self, plan: &LogicalOperator) -> String {
        match plan {
            LogicalOperator::Scan { pattern } => {
                format!("Scan({:?},{:?},{:?})", pattern.0, pattern.1, pattern.2)
            }
            LogicalOperator::Selection {
                predicate,
                condition,
            } => {
                format!(
                    "Selection([{}], {})",
                    self.serialize_logical_plan(predicate),
                    self.serialize_filter_expression(&condition.expression)
                )
            }
            LogicalOperator::Projection {
                predicate,
                variables,
            } => {
                format!(
                    "Projection({:?},[{}])",
                    variables,
                    self.serialize_logical_plan(predicate)
                )
            }
            LogicalOperator::Join { left, right } => {
                format!(
                    "Join([{}],[{}])",
                    self.serialize_logical_plan(left),
                    self.serialize_logical_plan(right)
                )
            }
<<<<<<< HEAD
            LogicalOperator::Buffer { content, origin } => {
                format!(
                    "Buffer(origin: {:?})",
                    origin
                )
            }
=======
            LogicalOperator::Subquery { inner, projected_vars } => {
                format!(
                    "Subquery({:?},[{}])",
                    projected_vars,
                    self.serialize_logical_plan(inner)
                )
            }
        }
    }

    /// Serializes a filter expression to a string
    fn serialize_filter_expression(&self, expr: &FilterExpression) -> String {
        match expr {
            FilterExpression::Comparison(var, op, value) => {
                format!("{}{}'{}'", var, op, value)
            }
            FilterExpression::And(left, right) => {
                format!(
                    "({} AND {})",
                    self.serialize_filter_expression(left),
                    self.serialize_filter_expression(right)
                )
            }
            FilterExpression::Or(left, right) => {
                format!(
                    "({} OR {})",
                    self.serialize_filter_expression(left),
                    self.serialize_filter_expression(right)
                )
            }
            FilterExpression::Not(inner) => {
                format!("NOT({})", self.serialize_filter_expression(inner))
            }
            FilterExpression::ArithmeticExpr(expr) => {
                format!("ARITH({})", expr)
            }
>>>>>>> 1868bc47
        }
    }

    /// Estimates the cost of a logical plan
    fn estimate_logical_cost(&self, logical_plan: &LogicalOperator) -> u64 {
        let cost_estimator = CostEstimator::new(&self.stats);

        match logical_plan {
            LogicalOperator::Scan { pattern } => cost_estimator.estimate_cardinality(pattern),
            LogicalOperator::Join { left, right } => {
                let left_cost = self.estimate_logical_cost(left);
                let right_cost = self.estimate_logical_cost(right);
                let left_card = self.estimate_output_cardinality_from_logical(left);
                let right_card = self.estimate_output_cardinality_from_logical(right);

                // More sophisticated join cost estimation
                let join_selectivity = self.estimate_join_selectivity(left, right);
                left_cost + right_cost + ((left_card * right_card) as f64 * join_selectivity) as u64
            }
            LogicalOperator::Selection {
                predicate,
                condition,
            } => {
                let base_cost = self.estimate_logical_cost(predicate);
                let selectivity = cost_estimator.estimate_selectivity(condition);
                (base_cost as f64 * selectivity) as u64
            }
            LogicalOperator::Projection { predicate, .. } => self.estimate_logical_cost(predicate),
<<<<<<< HEAD
            LogicalOperator::Buffer { .. } => 0
=======
            LogicalOperator::Subquery { inner, .. } => {
                // Subqueries have materialization cost
                let inner_cost = self.estimate_logical_cost(inner);
                let inner_card = self.estimate_output_cardinality_from_logical(inner);
                // Add materialization overhead (storing results)
                inner_cost + inner_card
            }
>>>>>>> 1868bc47
        }
    }

    /// Estimates join selectivity
    fn estimate_join_selectivity(&self, left: &LogicalOperator, right: &LogicalOperator) -> f64 {
        // Extract predicates from the join patterns
        let left_predicate = self.extract_predicate_from_plan(left);
        let right_predicate = self.extract_predicate_from_plan(right);

        // Use the actual join selectivity from database stats
        match (left_predicate, right_predicate) {
            (Some(pred), _) => self.stats.get_join_selectivity(pred),
            (None, Some(pred)) => self.stats.get_join_selectivity(pred),
            (None, None) => 0.1, // Fallback to default
        }
    }

    /// Extracts the predicate ID from a logical plan if it's a scan
    fn extract_predicate_from_plan(&self, plan: &LogicalOperator) -> Option<u32> {
        match plan {
            LogicalOperator::Scan { pattern } => {
                if let Term::Constant(pred_id) = pattern.1 {
                    Some(pred_id)
                } else {
                    None
                }
            }
            LogicalOperator::Join { left, ..  } => self.extract_predicate_from_plan(left),
            LogicalOperator::Selection { predicate, .. } => self.extract_predicate_from_plan(predicate),
            LogicalOperator::Projection { predicate, .. } => self.extract_predicate_from_plan(predicate),
            LogicalOperator::Subquery { inner, .. } => self.extract_predicate_from_plan(inner),
        }
    }

    /// Estimates output cardinality from a logical plan
    fn estimate_output_cardinality_from_logical(&self, logical_plan: &LogicalOperator) -> u64 {
        let cost_estimator = CostEstimator::new(&self.stats);

        match logical_plan {
            LogicalOperator::Scan { pattern } => cost_estimator.estimate_cardinality(pattern),
            LogicalOperator::Selection {
                predicate,
                condition,
            } => {
                let base_card = self.estimate_output_cardinality_from_logical(predicate);
                let selectivity = cost_estimator.estimate_selectivity(condition);
                ((base_card as f64 * selectivity) as u64).max(1)
            }
            LogicalOperator::Projection { predicate, .. } => {
                self.estimate_output_cardinality_from_logical(predicate)
            }
            LogicalOperator::Join { left, right } => {
                let left_card = self.estimate_output_cardinality_from_logical(left);
                let right_card = self.estimate_output_cardinality_from_logical(right);
                let join_selectivity = self.estimate_join_selectivity(left, right);
                ((left_card.min(right_card) as f64 * join_selectivity) as u64).max(1)
            }
<<<<<<< HEAD
            LogicalOperator::Buffer { .. } => 0
=======
            LogicalOperator::Subquery { inner, .. } => {
                self.estimate_output_cardinality_from_logical(inner)
            }
>>>>>>> 1868bc47
        }
    }

    /// Updates the optimizer's statistics
    pub fn update_stats(&mut self, database: &SparqlDatabase) {
        self.stats = Arc::new(DatabaseStats::gather_stats_fast(database));
        self.memo.clear(); // Clear memo as stats have changed
    }

    /// Sets the selected variables for the query
    pub fn set_selected_variables(&mut self, variables: Vec<String>) {
        self.selected_variables = variables;
    }

    /// Gets the current statistics
    pub fn get_stats(&self) -> &DatabaseStats {
        &self.stats
    }
}

#[cfg(test)]
mod tests {
    use super::*;
    use shared::terms::{Term, TriplePattern};

    fn create_test_optimizer() -> VolcanoOptimizer {
        // Create a mock database for testing
        let database = SparqlDatabase::new();
        VolcanoOptimizer::new(&database)
    }

    #[test]
    fn test_count_bound_variables_all_vars() {
        let optimizer = create_test_optimizer();
        let pattern = (
            Term::Variable("s".to_string()),
            Term::Variable("p".to_string()),
            Term::Variable("o".to_string()),
        );
        assert_eq!(optimizer.count_bound_variables(&pattern), 0);
    }

    #[test]
    fn test_count_bound_variables_some_vars() {
        let optimizer = create_test_optimizer();
        let pattern = (
            Term::Constant(1),
            Term::Variable("p".to_string()),
            Term::Variable("o".to_string()),
        );
        assert_eq!(optimizer.count_bound_variables(&pattern), 1);
    }

    #[test]
    fn test_count_bound_variables_no_vars() {
        let optimizer = create_test_optimizer();
        let pattern = (Term::Constant(1), Term::Constant(2), Term::Constant(3));
        assert_eq!(optimizer.count_bound_variables(&pattern), 3);
    }
}<|MERGE_RESOLUTION|>--- conflicted
+++ resolved
@@ -160,6 +160,9 @@
                 // for star query detection in the outer query
                 self.collect_patterns(inner, patterns);
             }
+            LogicalOperator::Buffer { content, origin } => {
+                // do nothing
+            }
         }
     }
 
@@ -273,23 +276,21 @@
                     best_right_plan,
                 ));
             }
-<<<<<<< HEAD
             LogicalOperator::Buffer { content, origin} => {
                 let best_buffer = PhysicalOperator::InMemoryBuffer {content: content.clone(), origin: origin.clone()};
                 candidates.push(best_buffer);
-=======
+            }
             LogicalOperator::Subquery { inner, projected_vars } => {
                 // Recursively optimize the inner query
                 let optimized_inner = self.find_best_plan_recursive(inner);
-                
+
                 // Wrap it in a subquery operator with projection
                 let subquery_plan = PhysicalOperator::subquery(
                     optimized_inner,
                     projected_vars.clone()
                 );
-                
+
                 candidates.push(subquery_plan);
->>>>>>> 1868bc47
             }
         }
 
@@ -472,14 +473,6 @@
                     self.serialize_logical_plan(right)
                 )
             }
-<<<<<<< HEAD
-            LogicalOperator::Buffer { content, origin } => {
-                format!(
-                    "Buffer(origin: {:?})",
-                    origin
-                )
-            }
-=======
             LogicalOperator::Subquery { inner, projected_vars } => {
                 format!(
                     "Subquery({:?},[{}])",
@@ -487,6 +480,13 @@
                     self.serialize_logical_plan(inner)
                 )
             }
+            LogicalOperator::Buffer { content, origin } => {
+                format!(
+                    "Buffer({:?},{:?})",
+                    origin,
+                    content
+                )
+            }
         }
     }
 
@@ -516,7 +516,7 @@
             FilterExpression::ArithmeticExpr(expr) => {
                 format!("ARITH({})", expr)
             }
->>>>>>> 1868bc47
+
         }
     }
 
@@ -545,9 +545,6 @@
                 (base_cost as f64 * selectivity) as u64
             }
             LogicalOperator::Projection { predicate, .. } => self.estimate_logical_cost(predicate),
-<<<<<<< HEAD
-            LogicalOperator::Buffer { .. } => 0
-=======
             LogicalOperator::Subquery { inner, .. } => {
                 // Subqueries have materialization cost
                 let inner_cost = self.estimate_logical_cost(inner);
@@ -555,7 +552,7 @@
                 // Add materialization overhead (storing results)
                 inner_cost + inner_card
             }
->>>>>>> 1868bc47
+            LogicalOperator::Buffer { .. } => 0
         }
     }
 
@@ -587,6 +584,7 @@
             LogicalOperator::Selection { predicate, .. } => self.extract_predicate_from_plan(predicate),
             LogicalOperator::Projection { predicate, .. } => self.extract_predicate_from_plan(predicate),
             LogicalOperator::Subquery { inner, .. } => self.extract_predicate_from_plan(inner),
+            LogicalOperator::Buffer {.. } => None
         }
     }
 
@@ -613,13 +611,10 @@
                 let join_selectivity = self.estimate_join_selectivity(left, right);
                 ((left_card.min(right_card) as f64 * join_selectivity) as u64).max(1)
             }
-<<<<<<< HEAD
-            LogicalOperator::Buffer { .. } => 0
-=======
             LogicalOperator::Subquery { inner, .. } => {
                 self.estimate_output_cardinality_from_logical(inner)
             }
->>>>>>> 1868bc47
+            LogicalOperator::Buffer { .. } => 0
         }
     }
 
