--- conflicted
+++ resolved
@@ -72,12 +72,9 @@
             cached_stats: None,
         }
     }
-<<<<<<< HEAD
     pub fn set_prefixes(&mut self, prefixes: HashMap<String, String>){
         self.prefixes=prefixes;
     }
-=======
-
     pub fn get_or_build_stats(&mut self) -> Arc<DatabaseStats> {
         if let Some(stats) = &self.cached_stats {
             return stats.clone();  // ← Clone the Arc (cheap), not the DatabaseStats
@@ -92,7 +89,6 @@
         self.cached_stats = None;
     }
 
->>>>>>> 1868bc47
     pub fn query(&self) -> QueryBuilder {
         QueryBuilder::new(self)
     }
@@ -659,7 +655,10 @@
         encoded_triples
     }
     pub fn parse_and_encode_ntriples(&mut self, ntriples_data: &str) -> Vec<Triple>{
+        println!("parsing: {}", ntriples_data);
         let partial_results = self.parse_ntriples(ntriples_data);
+        println!("parsed: {:?}", partial_results);
+
         self.encode_triples(partial_results)
     }
 
