--- conflicted
+++ resolved
@@ -1,1079 +1,1075 @@
-/*
- * Copyright © 2025 Volodymyr Kadzhaia
- * Copyright © 2025 Pieter Bonte
- * KU Leuven — Stream Intelligence Lab, Belgium
- *
- * This Source Code Form is subject to the terms of the Mozilla Public
- * License, v. 2.0. If a copy of the MPL was not distributed with this file,
- * you can obtain one at https://mozilla.org/MPL/2.0/.
- */
-
-use crate::sparql_database::SparqlDatabase;
-use crate::volcano_optimizer::*;
-// use crate::sparql_database::compact_results;
-use crate::custom_error::format_parse_error;
-use crate::parser::*;
-use shared::join_algorithm::compact_results;
-use shared::join_algorithm::perform_join_par_simd_with_strict_filter_4_redesigned_streaming;
-use shared::query::*;
-use shared::triple::Triple;
-use shared::GPU_MODE_ENABLED;
-use std::collections::{BTreeMap, BTreeSet, HashMap};
-pub fn execute_subquery<'a>(
-    subquery: &SubQuery<'a>,
-    database: &SparqlDatabase,
-    prefixes: &HashMap<String, String>,
-    current_results: Vec<BTreeMap<&'a str, String>>,
-) -> Vec<BTreeMap<&'a str, String>> {
-    // Execute subquery patterns
-    let mut results = current_results;
-
-    for (subject_var, predicate, object_var) in &subquery.patterns {
-        let triples_vec: Vec<Triple> = database.triples.iter().cloned().collect();
-
-        // IMPORTANT: resolve the prefixed name to its full IRI
-        let resolved_predicate = database.resolve_query_term(predicate, prefixes);
-
-        // If object_var is not a variable, also resolve that if needed:
-        let literal_filter = if !object_var.starts_with('?') {
-            Some(database.resolve_query_term(object_var, prefixes))
-        } else {
-            None
-        };
-
-        results = database.perform_join_par_simd_with_strict_filter_1(
-            subject_var,
-            resolved_predicate,
-            object_var,
-            triples_vec,
-            &database.dictionary,
-            results,
-            literal_filter,
-        );
-    }
-
-    // Apply filters
-    results = database.apply_filters_simd(results, subquery.filters.clone());
-
-    // Process BIND clauses
-    for (func_name, args, new_var) in subquery.binds.clone() {
-        if func_name == "CONCAT" {
-            // Process CONCAT function
-            for row in &mut results {
-                let concatenated = args
-                    .iter()
-                    .map(|arg| {
-                        if arg.starts_with('?') {
-                            row.get(arg).map(|s| s.as_str()).unwrap_or("")
-                        } else {
-                            arg // literal
-                        }
-                    })
-                    .collect::<Vec<&str>>()
-                    .join("");
-                row.insert(new_var, concatenated);
-            }
-        } else if let Some(func) = database.udfs.get(func_name) {
-            // Process other UDFs
-            for row in &mut results {
-                let resolved_args: Vec<&str> = args
-                    .iter()
-                    .map(|arg| {
-                        if arg.starts_with('?') {
-                            row.get(arg).map(|s| s.as_str()).unwrap_or("")
-                        } else {
-                            arg
-                        }
-                    })
-                    .collect();
-                let result = func.call(resolved_args);
-                row.insert(new_var, result);
-            }
-        } else {
-            eprintln!("UDF {} not found", func_name);
-        }
-    }
-
-    // Return only the variables specified in the SELECT clause
-    results
-        .into_iter()
-        .map(|mut row| {
-            let mut new_row = BTreeMap::new();
-            for (var_type, var_name, _) in &subquery.variables {
-                if *var_type == "VAR" {
-                    if let Some(value) = row.remove(var_name) {
-                        new_row.insert(*var_name, value);
-                    }
-                }
-            }
-            new_row
-        })
-        .collect()
-}
-
-// Add this function to handle ORDER BY sorting
-fn apply_order_by<'a>(
-    mut results: Vec<BTreeMap<&'a str, String>>,
-    order_conditions: Vec<OrderCondition<'a>>, // Take ownership
-) -> Vec<BTreeMap<&'a str, String>> {
-    if order_conditions.is_empty() {
-        return results;
-    }
-
-    results.sort_by(|a, b| {
-        for condition in &order_conditions {
-            // Borrow from owned vector
-            let var = condition.variable;
-
-            let val_a = a.get(var).map(|s| s.as_str()).unwrap_or("");
-            let val_b = b.get(var).map(|s| s.as_str()).unwrap_or("");
-
-            let comparison = match (val_a.parse::<f64>(), val_b.parse::<f64>()) {
-                (Ok(num_a), Ok(num_b)) => num_a
-                    .partial_cmp(&num_b)
-                    .unwrap_or(std::cmp::Ordering::Equal),
-                _ => val_a.cmp(val_b),
-            };
-
-            let final_comparison = match condition.direction {
-                SortDirection::Asc => comparison,
-                SortDirection::Desc => comparison.reverse(),
-            };
-
-            if final_comparison != std::cmp::Ordering::Equal {
-                return final_comparison;
-            }
-        }
-        std::cmp::Ordering::Equal
-    });
-
-    results
-}
-
-pub fn execute_query(sparql: &str, database: &mut SparqlDatabase) -> Vec<Vec<String>> {
-    // Register prefixes from the query string first
-    database.register_prefixes_from_query(sparql);
-
-    let sparql = normalize_query(sparql);
-
-    // Prepare variables to hold the query processing state.
-    let mut final_results: Vec<BTreeMap<&str, String>>;
-    let mut selected_variables: Vec<(String, String)> = Vec::new();
-    let mut aggregation_vars: Vec<(&str, &str, &str)> = Vec::new();
-    let group_by_variables: Vec<&str>;
-    let mut prefixes;
-    let limit_clause: Option<usize>;
-
-    let parse_result = parse_sparql_query(sparql);
-
-    if let Ok((
-        _,
-        (
-            insert_clause,
-            mut variables,
-            patterns,
-            filters,
-            group_vars,
-            parsed_prefixes,
-            values_clause,
-            binds,
-            subqueries,
-            limit,
-            _,
-            order_conditions,
-        ),
-    )) = parse_result
-    {
-        prefixes = parsed_prefixes;
-        limit_clause = limit;
-
-        // Ensure prefixes from the database are also available
-        database.share_prefixes_with(&mut prefixes);
-
-        // Process the INSERT clause if present
-        process_insert_clause(insert_clause, database);
-
-        // If SELECT * is used, gather all variables from patterns
-        if variables == vec![("*", "*", None)] {
-            let mut all_vars = BTreeSet::new();
-            for (subject_var, _, object_var) in &patterns {
-                all_vars.insert(*subject_var);
-                all_vars.insert(*object_var);
-            }
-            variables = all_vars.into_iter().map(|var| ("VAR", var, None)).collect();
-        }
-
-        // Process variables for aggregation
-        process_variables(&mut selected_variables, &mut aggregation_vars, variables);
-
-        group_by_variables = group_vars;
-
-        // Convert BTreeSet to a vector of Triple
-        let triples_vec: Vec<Triple> = database.triples.iter().cloned().collect();
-
-        // Initialize final_results based on the VALUES clause
-        final_results = initialize_results(&values_clause);
-
-        let rule_predicates = database
-            .rule_map
-            .values()
-            .cloned()
-            .collect::<std::collections::HashSet<String>>();
-
-        // Process each pattern in the WHERE clause
-        for (subject_var, predicate, object_var) in patterns {
-            if predicate == "RULECALL" {
-                final_results = process_rule_call(subject_var, object_var, database, &prefixes);
-                continue;
-            }
-
-            // Process direct rule conclusion reference: ?room ex:overheatingAlert true
-            let resolved_predicate = if predicate.contains(':') {
-                let parts: Vec<&str> = predicate.split(':').collect();
-                if parts.len() == 2 && prefixes.contains_key(parts[0]) {
-                    format!("{}{}", prefixes[parts[0]], parts[1])
-                } else {
-                    predicate.to_string()
-                }
-            } else {
-                predicate.to_string()
-            };
-
-            // Check if this is a direct reference to a rule conclusion
-            if rule_predicates.contains(&resolved_predicate) && object_var == "true" {
-                // Extract the rule name from the predicate
-                let rule_name = if let Some(idx) = resolved_predicate.rfind('#') {
-                    &resolved_predicate[idx + 1..]
-                } else if let Some(idx) = resolved_predicate.rfind('/') {
-                    &resolved_predicate[idx + 1..]
-                } else {
-                    &resolved_predicate
-                };
-
-                // Process this as a rule call
-                let var_str = subject_var.to_string();
-                final_results = process_rule_call(rule_name, &var_str, database, &prefixes);
-                continue;
-            }
-
-            // Handle non-RULECALL patterns
-            let (join_subject, join_predicate, join_object) =
-                resolve_triple_pattern(subject_var, predicate, object_var, database, &prefixes);
-
-            // To satisfy lifetime requirements, leak the computed join_subject and join_object
-            let join_subject_static: &'static str = Box::leak(join_subject.into_boxed_str());
-            let join_object_static: &'static str = Box::leak(join_object.into_boxed_str());
-
-            if GPU_MODE_ENABLED.load(std::sync::atomic::Ordering::SeqCst) {
-                println!("CUDA");
-                #[cfg(feature = "cuda")]
-                {
-                    final_results = database.perform_hash_join_cuda_wrapper(
-                        join_subject_static,
-                        join_predicate,
-                        join_object_static,
-                        triples_vec.clone(),
-                        &database.dictionary,
-                        final_results,
-                        if !join_object_static.starts_with('?') {
-                            Some(join_object_static.to_string())
-                        } else {
-                            None
-                        },
-                    );
-                }
-            } else {
-                // println!("NORM");
-                final_results = database.perform_join_par_simd_with_strict_filter_1(
-                    join_subject_static,
-                    join_predicate,
-                    join_object_static,
-                    triples_vec.clone(),
-                    &database.dictionary,
-                    final_results,
-                    if !join_object_static.starts_with('?') {
-                        Some(join_object_static.to_string())
-                    } else {
-                        None
-                    },
-                );
-            }
-        }
-
-        // Apply filters
-        final_results = database.apply_filters_simd(final_results, filters);
-
-        // Process subqueries first
-        for subquery in subqueries {
-            let subquery_results =
-                execute_subquery(&subquery, database, &prefixes, final_results.clone());
-            final_results = merge_results(final_results, subquery_results);
-        }
-
-        // Apply BIND (UDF) clauses
-        process_bind_clauses(&mut final_results, binds, database);
-
-        // Apply GROUP BY and aggregations
-        if !group_by_variables.is_empty() {
-            final_results =
-                group_and_aggregate_results(final_results, &group_by_variables, &aggregation_vars);
-        }
-
-        final_results = apply_order_by(final_results, order_conditions);
-
-        if let Some(limit_value) = limit_clause {
-            if limit_value > 0 {
-                final_results.truncate(limit_value);
-            }
-        }
-    } else {
-        // Enhanced error reporting while keeping the same function signature
-        if let Err(err) = parse_result {
-            let error_message = format_parse_error(sparql, err);
-            eprintln!("Failed to parse the query: {}", error_message);
-        } else {
-            eprintln!("Failed to parse the query with an unknown error.");
-        }
-        return Vec::new();
-    }
-
-    // Convert the final BTreeMap results into Vec<Vec<String>>
-    format_results(final_results, &selected_variables)
-}
-
-pub fn execute_query_rayon_parallel2_volcano(
-    sparql: &str,
-    database: &mut SparqlDatabase,
-) -> Vec<Vec<String>> {
-    let sparql = normalize_query(sparql);
-
-    let limit_clause: Option<usize>;
-    // Register prefixes from the query string first
-    database.register_prefixes_from_query(&sparql);
-
-    let parse_result = parse_sparql_query(sparql);
-
-    if let Ok((
-        _,
-        (
-            insert_clause,
-            mut variables,
-            patterns,
-            filters,
-            group_vars,
-            parsed_prefixes,
-            values_clause,
-            binds,
-            subqueries,
-            limit,
-            _,
-            order_conditions,
-        ),
-    )) = parse_result
-    {
-        let mut prefixes = parsed_prefixes;
-        database.share_prefixes_with(&mut prefixes);
-
-        limit_clause = limit;
-
-        // Process the INSERT clause if present using the existing helper function
-        process_insert_clause(insert_clause, database);
-
-        // If SELECT * is used, gather all variables from patterns
-        if variables == vec![("*", "*", None)] {
-            let mut all_vars = BTreeSet::new();
-            for (subject_var, _, object_var) in &patterns {
-                all_vars.insert(*subject_var);
-                all_vars.insert(*object_var);
-            }
-            variables = all_vars.into_iter().map(|var| ("VAR", var, None)).collect();
-        }
-
-        // Process variables for aggregation using the existing helper function
-        let mut selected_variables: Vec<(String, String)> = Vec::new();
-        let mut aggregation_vars: Vec<(&str, &str, &str)> = Vec::new();
-        process_variables(&mut selected_variables, &mut aggregation_vars, variables);
-
-        let resolved_patterns: Vec<(&str, &str, &str)> = patterns
-            .iter()
-            .map(|(subject_var, predicate, object_var)| {
-                let (resolved_subject, resolved_predicate, resolved_object) =
-                    resolve_triple_pattern(subject_var, predicate, object_var, database, &prefixes);
-                
-                // Leak strings to get 'static lifetime
-                let subject_static: &'static str = Box::leak(resolved_subject.into_boxed_str());
-                let predicate_static: &'static str = Box::leak(resolved_predicate.into_boxed_str());
-                let object_static: &'static str = Box::leak(resolved_object.into_boxed_str());
-                
-                (subject_static, predicate_static, object_static)
-            })
-            .collect();
-
-        // Build indexes before optimization - this is crucial for performance
-        // database.build_all_indexes();
-
-        // Check if we should use GPU mode for execution
-        if GPU_MODE_ENABLED.load(std::sync::atomic::Ordering::SeqCst) {
-            println!("CUDA with Volcano Optimizer");
-
-            // Use Volcano optimizer for plan generation
-            let logical_plan = build_logical_plan(
-                selected_variables
-                    .iter()
-                    .map(|(t, v)| (t.as_str(), v.as_str()))
-                    .collect(),
-                resolved_patterns,
-                filters,
-                database,
-            );
-
-            let stats = database.cached_stats.as_ref().expect("Error");
-            let mut optimizer = VolcanoOptimizer::with_cached_stats(stats.clone());
-            let _optimized_plan = optimizer.find_best_plan(&logical_plan);
-
-            #[cfg(feature = "cuda")]
-            {
-                // For now, fall back to the original GPU implementation
-                // until execute_gpu is properly implemented for the optimized plan
-
-                // Initialize final_results based on the VALUES clause
-                let mut final_results = initialize_results(&values_clause);
-
-                // Convert BTreeSet to a vector of Triple
-                let triples_vec: Vec<Triple> = database.triples.iter().cloned().collect();
-
-                // Process each pattern in the WHERE clause
-                for (subject_var, predicate, object_var) in patterns {
-                    if predicate == "RULECALL" {
-                        final_results =
-                            process_rule_call(subject_var, object_var, database, &prefixes);
-                        continue;
-                    }
-
-                    // Handle non-RULECALL patterns
-                    let (join_subject, join_predicate, join_object) = resolve_triple_pattern(
-                        subject_var,
-                        predicate,
-                        object_var,
-                        database,
-                        &prefixes,
-                    );
-
-                    // To satisfy lifetime requirements, leak the computed join_subject and join_object
-                    let join_subject_static: &'static str =
-                        Box::leak(join_subject.into_boxed_str());
-                    let join_object_static: &'static str = Box::leak(join_object.into_boxed_str());
-
-                    final_results = database.perform_hash_join_cuda_wrapper(
-                        join_subject_static,
-                        join_predicate,
-                        join_object_static,
-                        triples_vec.clone(),
-                        &database.dictionary,
-                        final_results,
-                        if !join_object_static.starts_with('?') {
-                            Some(join_object_static.to_string())
-                        } else {
-                            None
-                        },
-                    );
-                }
-
-                // Apply filters
-                final_results = database.apply_filters_simd(final_results, filters);
-
-                // Process subqueries
-                for subquery in subqueries {
-                    let subquery_results =
-                        execute_subquery(&subquery, database, &prefixes, final_results.clone());
-                    final_results = merge_results(final_results, subquery_results);
-                }
-
-                // Apply BIND (UDF) clauses
-                process_bind_clauses(&mut final_results, binds, database);
-
-                // Apply GROUP BY and aggregations
-                if !group_vars.is_empty() {
-                    final_results =
-                        group_and_aggregate_results(final_results, &group_vars, &aggregation_vars);
-                }
-
-                final_results = apply_order_by(final_results, &order_conditions);
-
-                // Apply LIMIT clause
-                if let Some(limit_value) = limit_clause {
-                    if limit_value > 0 {
-                        final_results.truncate(limit_value);
-                    }
-                }
-
-                return format_results(final_results, &selected_variables);
-            }
-
-            #[cfg(not(feature = "cuda"))]
-            {
-                eprintln!("CUDA feature not enabled");
-                return Vec::new();
-            }
-        } else {
-            /*let guard = pprof::ProfilerGuardBuilder::default()
-                .frequency(1000)
-                .blocklist(&["libc", "libgcc", "pthread", "vdso"])
-                .build()
-                . unwrap();*/
-
-            // Use Volcano optimizer for CPU execution
-            let mut logical_plan = build_logical_plan(
-                selected_variables
-                    .iter()
-                    .map(|(t, v)| (t.as_str(), v.as_str()))
-                    .collect(),
-<<<<<<< HEAD
-                patterns,
-                filters,
-=======
-                resolved_patterns,
-                filters.clone(),
-                &prefixes,
->>>>>>> 1868bc47
-                database,
-            ); 
-
-            // Integrate subqueries into the logical plan
-            for subquery in &subqueries {
-                let subquery_plan = build_logical_plan_from_subquery(
-                    subquery,
-                    &prefixes,
-                    database,
-                );
-            
-                // Join the subquery with the main query
-                logical_plan = LogicalOperator::join(logical_plan, subquery_plan);
-            }
-
-            let stats = database.cached_stats.as_ref().expect("AAA");
-            let mut optimizer = VolcanoOptimizer::with_cached_stats(stats.clone());
-
-            let optimized_plan = optimizer.find_best_plan(&logical_plan);
-            let results = optimized_plan.execute(database);
-            /*if let Ok(report) = guard.report().build() {
-                let file = std::fs::File::create("volcano_optimizer_flamegraph.svg").unwrap();
-                report.flamegraph(file).unwrap();
-                println!("Volcano optimizer flamegraph saved to: volcano_optimizer_flamegraph. svg");
-            }*/
-
-            // Convert results to owned strings first to avoid lifetime issues
-            let results_owned: Vec<HashMap<String, String>> = results.into_iter().collect();
-
-            // Initialize with VALUES clause for consistency with GPU path
-            let mut final_results = initialize_results(&values_clause);
-
-            // Merge optimizer results with VALUES clause results
-            let optimizer_results: Vec<BTreeMap<&str, String>> = results_owned
-                .iter()
-                .map(|result| {
-                    result
-                        .iter()
-                        .map(|(k, v)| {
-                        // Add '?' prefix back for consistency with format_results
-                        let key_with_prefix = if k.starts_with('?') {
-                            k.as_str()
-                        } else {
-                            Box::leak(format!("?{}", k).into_boxed_str())
-                        };
-                        (key_with_prefix, v.clone())
-                    })
-                    .collect()
-                })
-                .collect();
-
-            // If we have optimizer results, use them; otherwise keep VALUES results
-            if !optimizer_results.is_empty() {
-                final_results = optimizer_results;
-            }
-
-            // Process subqueries if any
-            for subquery in subqueries {
-                let subquery_results =
-                    execute_subquery(&subquery, database, &prefixes, final_results.clone());
-                final_results = merge_results(final_results, subquery_results);
-            }
-
-            // Apply BIND (UDF) clauses
-            process_bind_clauses(&mut final_results, binds, database);
-
-            // Apply GROUP BY and aggregations
-            if !group_vars.is_empty() {
-                final_results =
-                    group_and_aggregate_results(final_results, &group_vars, &aggregation_vars);
-            }
-
-            final_results = apply_order_by(final_results, order_conditions);
-
-            if let Some(limit_value) = limit_clause {
-                if limit_value > 0 {
-                    final_results.truncate(limit_value);
-                }
-            }
-
-            return format_results(final_results, &selected_variables);
-        }
-    } else {
-        eprintln!("Failed to parse the query.");
-        return Vec::new();
-    }
-}
-
-// Convert the final BTreeMap results into Vec<Vec<String>>
-fn format_results(
-    final_results: Vec<BTreeMap<&str, String>>,
-    selected_variables: &[(String, String)],
-) -> Vec<Vec<String>> {
-    final_results
-        .into_iter()
-        .map(|result| {
-            selected_variables
-                .iter()
-                .map(|(_, var)| {
-                    let var_name = if var.starts_with('?') {
-                        var
-                    } else {
-                        &format!("?{}", var)
-                    };
-                    result.get(var_name.as_str()).cloned().unwrap_or_default()
-                })
-                .collect()
-        })
-        .collect()
-}
-
-// Helper function to normalize the query by removing any RULE prefix
-fn normalize_query(sparql: &str) -> &str {
-    if sparql.contains("RULE") {
-        if let Some(pos) = sparql.find("SELECT") {
-            &sparql[pos..]
-        } else {
-            sparql
-        }
-    } else {
-        sparql
-    }
-}
-
-// Helper function to process INSERT clause
-fn process_insert_clause(insert_clause: Option<InsertClause>, database: &mut SparqlDatabase) {
-    if let Some(insert_clause) = insert_clause {
-        for (subject, predicate, object) in insert_clause.triples {
-            let subject_id = database.dictionary.encode(subject);
-            let predicate_id = database.dictionary.encode(predicate);
-            let object_id = database.dictionary.encode(object);
-            let triple = Triple {
-                subject: subject_id,
-                predicate: predicate_id,
-                object: object_id,
-            };
-            database.triples.insert(triple);
-        }
-    }
-}
-
-// Helper function to process variables for aggregation
-fn process_variables<'a>(
-    selected_variables: &mut Vec<(String, String)>,
-    aggregation_vars: &mut Vec<(&'a str, &'a str, &'a str)>,
-    variables: Vec<(&'a str, &'a str, Option<&'a str>)>,
-) {
-    for (agg_type, var, opt_output_var) in variables {
-        if agg_type == "SUM" || agg_type == "MIN" || agg_type == "MAX" || agg_type == "AVG" {
-            let output_var = if let Some(name) = opt_output_var {
-                name
-            } else {
-                ""
-            };
-            aggregation_vars.push((agg_type, var, output_var));
-            selected_variables.push(("VAR".to_string(), output_var.to_string()));
-        } else {
-            selected_variables.push((agg_type.to_string(), var.to_string()));
-        }
-    }
-}
-
-// Helper function to initialize results based on VALUES clause
-fn initialize_results(values_clause: &Option<ValuesClause>) -> Vec<BTreeMap<&'static str, String>> {
-    if let Some(values_clause) = values_clause {
-        let mut final_results = Vec::new();
-        for value_row in &values_clause.values {
-            let mut result = BTreeMap::new();
-            for (var, value) in values_clause.variables.iter().zip(value_row.iter()) {
-                match value {
-                    Value::Term(term) => {
-                        // Create a static str to avoid lifetime issues - using 'static instead of mut
-                        let var_static: &'static str = Box::leak(var.to_string().into_boxed_str());
-                        result.insert(var_static, term.clone());
-                    }
-                    Value::Undef => {}
-                }
-            }
-            final_results.push(result);
-        }
-        final_results
-    } else {
-        // No VALUES clause, start with a single empty result
-        vec![BTreeMap::new()]
-    }
-}
-
-// Helper function to process rule calls
-fn process_rule_call<'a>(
-    subject_var: &'a str,
-    object_var: &'a str,
-    database: &'a SparqlDatabase,
-    prefixes: &'a HashMap<String, String>,
-) -> Vec<BTreeMap<&'static str, String>> {
-    // Changed return type to use 'static
-    let rule_name = if subject_var.starts_with(':') {
-        &subject_var[1..]
-    } else {
-        subject_var
-    };
-    let rule_key = rule_name.to_lowercase();
-
-    let expanded_rule_predicate = database
-        .rule_map
-        .get(&rule_key)
-        .cloned()
-        .unwrap_or_else(|| {
-            prefixes
-                .get("ex")
-                .map(|prefix| format!("{}{}", prefix, rule_name))
-                .unwrap_or_else(|| rule_name.to_string())
-        });
-
-    // Parse variables from the rule call
-    let vars: Vec<&'static str> = if object_var.contains(',') {
-        // Multiple variables separated by commas
-        object_var
-            .split(',')
-            .map(|s| {
-                let leaked: &'static mut str = Box::leak(s.trim().to_string().into_boxed_str());
-                leaked as &'static str
-            })
-            .collect()
-    } else {
-        // Single variable
-        vec![Box::leak(object_var.trim().to_string().into_boxed_str())]
-    };
-
-    // Find all subjects that match the rule predicate
-    let mut matched_subjects = Vec::new();
-    for triple in database.triples.iter() {
-        if let (Some(subj), Some(pred), Some(obj)) = (
-            database.dictionary.decode(triple.subject),
-            database.dictionary.decode(triple.predicate),
-            database.dictionary.decode(triple.object),
-        ) {
-            if pred == expanded_rule_predicate && obj == "true" {
-                // Convert to 'static string to avoid lifetime issues
-                let static_subj: &'static str = Box::leak(subj.to_string().into_boxed_str());
-                matched_subjects.push(static_subj);
-            }
-        }
-    }
-
-    // Process results for rule-based query
-    let mut final_results = Vec::new();
-    for subject in matched_subjects {
-        let result = process_rule_subject(subject, &vars, database);
-        if let Some(result) = result {
-            final_results.push(result);
-        }
-    }
-
-    final_results
-}
-
-// Helper function to process a single subject for a rule
-fn process_rule_subject(
-    subject: &'static str,
-    vars: &[&'static str],
-    database: &SparqlDatabase,
-) -> Option<BTreeMap<&'static str, String>> {
-    let mut result = BTreeMap::new();
-    let mut found_all_vars = true;
-
-    // Add the first variable (subject/room variable)
-    if !vars.is_empty() {
-        result.insert(vars[0], subject.to_string());
-    }
-
-    // For the second variable (usually value/temperature), find the highest value
-    if vars.len() > 1 {
-        let mut highest_value: Option<(i64, String)> = None;
-
-        // First, find all sensors/readings for this room
-        for triple in database.triples.iter() {
-            if let (Some(rel_subj), Some(rel_pred), Some(rel_obj)) = (
-                database.dictionary.decode(triple.subject),
-                database.dictionary.decode(triple.predicate),
-                database.dictionary.decode(triple.object),
-            ) {
-                // Find sensors that relate to our room
-                if rel_pred.ends_with("room") && rel_obj == subject {
-                    let sensor_id = rel_subj;
-                    highest_value =
-                        find_highest_sensor_value(sensor_id, vars[1], database, highest_value);
-                }
-            }
-        }
-
-        // Add the highest value if found
-        if let Some((_, value)) = highest_value {
-            result.insert(vars[1], value);
-        } else {
-            found_all_vars = false;
-        }
-    }
-
-    // Only return the result if we found all variables
-    if found_all_vars && result.len() == vars.len() {
-        Some(result)
-    } else {
-        None
-    }
-}
-
-// Helper function to find the highest sensor value
-fn find_highest_sensor_value(
-    sensor_id: &str,
-    var_name: &str,
-    database: &SparqlDatabase,
-    mut highest_value: Option<(i64, String)>,
-) -> Option<(i64, String)> {
-    let var_name = if var_name.starts_with('?') {
-        &var_name[1..]
-    } else {
-        var_name
-    };
-
-    for value_triple in database.triples.iter() {
-        if let (Some(val_subj), Some(val_pred), Some(val_obj)) = (
-            database.dictionary.decode(value_triple.subject),
-            database.dictionary.decode(value_triple.predicate),
-            database.dictionary.decode(value_triple.object),
-        ) {
-            if val_subj == sensor_id && val_pred.contains(var_name) {
-                if let Ok(num_val) = val_obj.parse::<i64>() {
-                    match highest_value {
-                        None => highest_value = Some((num_val, val_obj.to_string())),
-                        Some((current, _)) if num_val > current => {
-                            highest_value = Some((num_val, val_obj.to_string()))
-                        }
-                        _ => {}
-                    }
-                }
-            }
-        }
-    }
-
-    highest_value
-}
-
-// Helper function to resolve triple pattern terms
-fn resolve_triple_pattern(
-    subject_var: &str,
-    predicate: &str,
-    object_var: &str,
-    database: &SparqlDatabase,
-    prefixes: &HashMap<String, String>,
-) -> (String, String, String) {
-    if predicate == "RULECALL" {
-        let rule_name = if subject_var.starts_with(':') {
-            &subject_var[1..]
-        } else {
-            subject_var
-        };
-        let rule_key = rule_name.to_lowercase();
-
-        // Look up the expanded predicate in the rule_map
-        let expanded_rule_predicate = if let Some(expanded) = database.rule_map.get(&rule_key) {
-            expanded.clone()
-        } else {
-            // Fallback: if the rule name is not already prefixed, prepend default prefix "ex"
-            if let Some(default_uri) = prefixes.get("ex") {
-                format!("{}{}", default_uri, rule_name)
-            } else {
-                rule_name.to_string()
-            }
-        };
-
-        (
-            object_var.to_string(),
-            expanded_rule_predicate,
-            "true".to_string(),
-        )
-    } else {
-        // Resolve subject if it's not a variable
-        let resolved_subject = if subject_var.starts_with('?') {
-            subject_var.to_string()
-        } else {
-            database.resolve_query_term(subject_var, prefixes)
-        };
-
-        // For a normal triple pattern, resolve predicate and object
-        let resolved_predicate = database.resolve_query_term(predicate, prefixes);
-
-        // Resolve object if it's not a variable
-        let resolved_object = if object_var.starts_with('?') {
-            object_var.to_string()
-        } else {
-            database.resolve_query_term(object_var, prefixes)
-        };
-
-        (resolved_subject, resolved_predicate, resolved_object)
-    }
-}
-
-// Helper function to process BIND clauses
-fn process_bind_clauses<'a>(
-    final_results: &mut Vec<BTreeMap<&'a str, String>>,
-    binds: Vec<(&'a str, Vec<&'a str>, &'a str)>,
-    database: &'a SparqlDatabase,
-) {
-    for (func_name, args, new_var) in binds {
-        if func_name == "CONCAT" {
-            // Process CONCAT function
-            for row in final_results.iter_mut() {
-                let concatenated = args
-                    .iter()
-                    .map(|arg| {
-                        if arg.starts_with('?') {
-                            row.get(*arg).map(|s| s.as_str()).unwrap_or("")
-                        } else {
-                            *arg // literal
-                        }
-                    })
-                    .collect::<Vec<&str>>()
-                    .join("");
-                row.insert(new_var, concatenated);
-            }
-        } else if let Some(func) = database.udfs.get(func_name) {
-            for row in final_results.iter_mut() {
-                let resolved_args: Vec<&str> = args
-                    .iter()
-                    .map(|arg| {
-                        if arg.starts_with('?') {
-                            row.get(*arg).map(|s| s.as_str()).unwrap_or("")
-                        } else {
-                            *arg
-                        }
-                    })
-                    .collect();
-                let result = func.call(resolved_args);
-                row.insert(new_var, result);
-            }
-        } else {
-            eprintln!("UDF {} not found", func_name);
-        }
-    }
-}
-
-pub fn group_and_aggregate_results<'a>(
-    results: Vec<BTreeMap<&'a str, String>>,
-    group_by_vars: &'a [&'a str],
-    aggregation_vars: &'a [(&'a str, &'a str, &'a str)],
-) -> Vec<BTreeMap<&'a str, String>> {
-    let mut grouped: HashMap<
-        Vec<String>,
-        (BTreeMap<&'a str, String>, HashMap<&'a str, (f64, usize)>),
-    > = HashMap::new();
-
-    for result in results {
-        // Create the key based on the group by variables
-        let key: Vec<String> = group_by_vars
-            .iter()
-            .map(|var| result.get(*var).cloned().unwrap_or_default())
-            .collect();
-
-        // Extract values for aggregation variables
-        let mut agg_values: HashMap<&'a str, f64> = HashMap::new();
-        for (_, var, output_var_name) in aggregation_vars {
-            if let Some(value_str) = result.get(*var) {
-                if let Ok(value) = value_str.parse::<f64>() {
-                    agg_values.insert(*output_var_name, value);
-                }
-            }
-        }
-
-        // Insert or update in grouped collection
-        grouped
-            .entry(key)
-            .and_modify(|(_, agg_map)| {
-                for (agg_type, _, output_var_name) in aggregation_vars {
-                    let value = agg_values.get(*output_var_name).cloned().unwrap_or(0.0);
-                    let entry = agg_map.entry(*output_var_name).or_insert((0.0, 0));
-                    match *agg_type {
-                        "SUM" => entry.0 += value,
-                        "MIN" => entry.0 = entry.0.min(value),
-                        "MAX" => entry.0 = entry.0.max(value),
-                        "AVG" => {
-                            entry.0 += value;
-                            entry.1 += 1; // Track count for AVG
-                        }
-                        _ => {}
-                    }
-                }
-            })
-            .or_insert_with(|| {
-                let mut agg_map = HashMap::new();
-                for (_, _, output_var_name) in aggregation_vars {
-                    let value = agg_values.get(*output_var_name).cloned().unwrap_or(0.0);
-                    agg_map.insert(*output_var_name, (value, 1));
-                }
-                (result.clone(), agg_map)
-            });
-    }
-
-    // Convert grouped data back to Vec<BTreeMap> with aggregation results
-    grouped
-        .into_iter()
-        .map(|(_, (mut value, agg_map))| {
-            for (output_var_name, (sum, count)) in agg_map {
-                let result_value = if let Some((agg_type, _, _)) = aggregation_vars
-                    .iter()
-                    .find(|(_, _, var)| var == &output_var_name)
-                {
-                    match *agg_type {
-                        "AVG" => sum / count as f64,
-                        _ => sum,
-                    }
-                } else {
-                    sum
-                };
-                value.insert(output_var_name, result_value.to_string());
-            }
-            value
-        })
-        .collect()
-}
-
-fn merge_results<'a>(
-    main_results: Vec<BTreeMap<&'a str, String>>,
-    subquery_results: Vec<BTreeMap<&'a str, String>>,
-) -> Vec<BTreeMap<&'a str, String>> {
-    if main_results.is_empty() {
-        return subquery_results;
-    }
-    if subquery_results.is_empty() {
-        return main_results;
-    }
-
-    let mut merged = Vec::new();
-    for main_row in main_results {
-        for sub_row in &subquery_results {
-            let mut new_row = main_row.clone();
-            new_row.extend(sub_row.iter().map(|(k, v)| (*k, v.clone())));
-            merged.push(new_row);
-        }
-    }
-    merged
-}
+/*
+ * Copyright © 2025 Volodymyr Kadzhaia
+ * Copyright © 2025 Pieter Bonte
+ * KU Leuven — Stream Intelligence Lab, Belgium
+ *
+ * This Source Code Form is subject to the terms of the Mozilla Public
+ * License, v. 2.0. If a copy of the MPL was not distributed with this file,
+ * you can obtain one at https://mozilla.org/MPL/2.0/.
+ */
+
+use crate::sparql_database::SparqlDatabase;
+use crate::volcano_optimizer::*;
+// use crate::sparql_database::compact_results;
+use crate::custom_error::format_parse_error;
+use crate::parser::*;
+use shared::join_algorithm::compact_results;
+use shared::join_algorithm::perform_join_par_simd_with_strict_filter_4_redesigned_streaming;
+use shared::query::*;
+use shared::triple::Triple;
+use shared::GPU_MODE_ENABLED;
+use std::collections::{BTreeMap, BTreeSet, HashMap};
+pub fn execute_subquery<'a>(
+    subquery: &SubQuery<'a>,
+    database: &SparqlDatabase,
+    prefixes: &HashMap<String, String>,
+    current_results: Vec<BTreeMap<&'a str, String>>,
+) -> Vec<BTreeMap<&'a str, String>> {
+    // Execute subquery patterns
+    let mut results = current_results;
+
+    for (subject_var, predicate, object_var) in &subquery.patterns {
+        let triples_vec: Vec<Triple> = database.triples.iter().cloned().collect();
+
+        // IMPORTANT: resolve the prefixed name to its full IRI
+        let resolved_predicate = database.resolve_query_term(predicate, prefixes);
+
+        // If object_var is not a variable, also resolve that if needed:
+        let literal_filter = if !object_var.starts_with('?') {
+            Some(database.resolve_query_term(object_var, prefixes))
+        } else {
+            None
+        };
+
+        results = database.perform_join_par_simd_with_strict_filter_1(
+            subject_var,
+            resolved_predicate,
+            object_var,
+            triples_vec,
+            &database.dictionary,
+            results,
+            literal_filter,
+        );
+    }
+
+    // Apply filters
+    results = database.apply_filters_simd(results, subquery.filters.clone());
+
+    // Process BIND clauses
+    for (func_name, args, new_var) in subquery.binds.clone() {
+        if func_name == "CONCAT" {
+            // Process CONCAT function
+            for row in &mut results {
+                let concatenated = args
+                    .iter()
+                    .map(|arg| {
+                        if arg.starts_with('?') {
+                            row.get(arg).map(|s| s.as_str()).unwrap_or("")
+                        } else {
+                            arg // literal
+                        }
+                    })
+                    .collect::<Vec<&str>>()
+                    .join("");
+                row.insert(new_var, concatenated);
+            }
+        } else if let Some(func) = database.udfs.get(func_name) {
+            // Process other UDFs
+            for row in &mut results {
+                let resolved_args: Vec<&str> = args
+                    .iter()
+                    .map(|arg| {
+                        if arg.starts_with('?') {
+                            row.get(arg).map(|s| s.as_str()).unwrap_or("")
+                        } else {
+                            arg
+                        }
+                    })
+                    .collect();
+                let result = func.call(resolved_args);
+                row.insert(new_var, result);
+            }
+        } else {
+            eprintln!("UDF {} not found", func_name);
+        }
+    }
+
+    // Return only the variables specified in the SELECT clause
+    results
+        .into_iter()
+        .map(|mut row| {
+            let mut new_row = BTreeMap::new();
+            for (var_type, var_name, _) in &subquery.variables {
+                if *var_type == "VAR" {
+                    if let Some(value) = row.remove(var_name) {
+                        new_row.insert(*var_name, value);
+                    }
+                }
+            }
+            new_row
+        })
+        .collect()
+}
+
+// Add this function to handle ORDER BY sorting
+fn apply_order_by<'a>(
+    mut results: Vec<BTreeMap<&'a str, String>>,
+    order_conditions: Vec<OrderCondition<'a>>, // Take ownership
+) -> Vec<BTreeMap<&'a str, String>> {
+    if order_conditions.is_empty() {
+        return results;
+    }
+
+    results.sort_by(|a, b| {
+        for condition in &order_conditions {
+            // Borrow from owned vector
+            let var = condition.variable;
+
+            let val_a = a.get(var).map(|s| s.as_str()).unwrap_or("");
+            let val_b = b.get(var).map(|s| s.as_str()).unwrap_or("");
+
+            let comparison = match (val_a.parse::<f64>(), val_b.parse::<f64>()) {
+                (Ok(num_a), Ok(num_b)) => num_a
+                    .partial_cmp(&num_b)
+                    .unwrap_or(std::cmp::Ordering::Equal),
+                _ => val_a.cmp(val_b),
+            };
+
+            let final_comparison = match condition.direction {
+                SortDirection::Asc => comparison,
+                SortDirection::Desc => comparison.reverse(),
+            };
+
+            if final_comparison != std::cmp::Ordering::Equal {
+                return final_comparison;
+            }
+        }
+        std::cmp::Ordering::Equal
+    });
+
+    results
+}
+
+pub fn execute_query(sparql: &str, database: &mut SparqlDatabase) -> Vec<Vec<String>> {
+    // Register prefixes from the query string first
+    database.register_prefixes_from_query(sparql);
+
+    let sparql = normalize_query(sparql);
+
+    // Prepare variables to hold the query processing state.
+    let mut final_results: Vec<BTreeMap<&str, String>>;
+    let mut selected_variables: Vec<(String, String)> = Vec::new();
+    let mut aggregation_vars: Vec<(&str, &str, &str)> = Vec::new();
+    let group_by_variables: Vec<&str>;
+    let mut prefixes;
+    let limit_clause: Option<usize>;
+
+    let parse_result = parse_sparql_query(sparql);
+
+    if let Ok((
+        _,
+        (
+            insert_clause,
+            mut variables,
+            patterns,
+            filters,
+            group_vars,
+            parsed_prefixes,
+            values_clause,
+            binds,
+            subqueries,
+            limit,
+            _,
+            order_conditions,
+        ),
+    )) = parse_result
+    {
+        prefixes = parsed_prefixes;
+        limit_clause = limit;
+
+        // Ensure prefixes from the database are also available
+        database.share_prefixes_with(&mut prefixes);
+
+        // Process the INSERT clause if present
+        process_insert_clause(insert_clause, database);
+
+        // If SELECT * is used, gather all variables from patterns
+        if variables == vec![("*", "*", None)] {
+            let mut all_vars = BTreeSet::new();
+            for (subject_var, _, object_var) in &patterns {
+                all_vars.insert(*subject_var);
+                all_vars.insert(*object_var);
+            }
+            variables = all_vars.into_iter().map(|var| ("VAR", var, None)).collect();
+        }
+
+        // Process variables for aggregation
+        process_variables(&mut selected_variables, &mut aggregation_vars, variables);
+
+        group_by_variables = group_vars;
+
+        // Convert BTreeSet to a vector of Triple
+        let triples_vec: Vec<Triple> = database.triples.iter().cloned().collect();
+
+        // Initialize final_results based on the VALUES clause
+        final_results = initialize_results(&values_clause);
+
+        let rule_predicates = database
+            .rule_map
+            .values()
+            .cloned()
+            .collect::<std::collections::HashSet<String>>();
+
+        // Process each pattern in the WHERE clause
+        for (subject_var, predicate, object_var) in patterns {
+            if predicate == "RULECALL" {
+                final_results = process_rule_call(subject_var, object_var, database, &prefixes);
+                continue;
+            }
+
+            // Process direct rule conclusion reference: ?room ex:overheatingAlert true
+            let resolved_predicate = if predicate.contains(':') {
+                let parts: Vec<&str> = predicate.split(':').collect();
+                if parts.len() == 2 && prefixes.contains_key(parts[0]) {
+                    format!("{}{}", prefixes[parts[0]], parts[1])
+                } else {
+                    predicate.to_string()
+                }
+            } else {
+                predicate.to_string()
+            };
+
+            // Check if this is a direct reference to a rule conclusion
+            if rule_predicates.contains(&resolved_predicate) && object_var == "true" {
+                // Extract the rule name from the predicate
+                let rule_name = if let Some(idx) = resolved_predicate.rfind('#') {
+                    &resolved_predicate[idx + 1..]
+                } else if let Some(idx) = resolved_predicate.rfind('/') {
+                    &resolved_predicate[idx + 1..]
+                } else {
+                    &resolved_predicate
+                };
+
+                // Process this as a rule call
+                let var_str = subject_var.to_string();
+                final_results = process_rule_call(rule_name, &var_str, database, &prefixes);
+                continue;
+            }
+
+            // Handle non-RULECALL patterns
+            let (join_subject, join_predicate, join_object) =
+                resolve_triple_pattern(subject_var, predicate, object_var, database, &prefixes);
+
+            // To satisfy lifetime requirements, leak the computed join_subject and join_object
+            let join_subject_static: &'static str = Box::leak(join_subject.into_boxed_str());
+            let join_object_static: &'static str = Box::leak(join_object.into_boxed_str());
+
+            if GPU_MODE_ENABLED.load(std::sync::atomic::Ordering::SeqCst) {
+                println!("CUDA");
+                #[cfg(feature = "cuda")]
+                {
+                    final_results = database.perform_hash_join_cuda_wrapper(
+                        join_subject_static,
+                        join_predicate,
+                        join_object_static,
+                        triples_vec.clone(),
+                        &database.dictionary,
+                        final_results,
+                        if !join_object_static.starts_with('?') {
+                            Some(join_object_static.to_string())
+                        } else {
+                            None
+                        },
+                    );
+                }
+            } else {
+                // println!("NORM");
+                final_results = database.perform_join_par_simd_with_strict_filter_1(
+                    join_subject_static,
+                    join_predicate,
+                    join_object_static,
+                    triples_vec.clone(),
+                    &database.dictionary,
+                    final_results,
+                    if !join_object_static.starts_with('?') {
+                        Some(join_object_static.to_string())
+                    } else {
+                        None
+                    },
+                );
+            }
+        }
+
+        // Apply filters
+        final_results = database.apply_filters_simd(final_results, filters);
+
+        // Process subqueries first
+        for subquery in subqueries {
+            let subquery_results =
+                execute_subquery(&subquery, database, &prefixes, final_results.clone());
+            final_results = merge_results(final_results, subquery_results);
+        }
+
+        // Apply BIND (UDF) clauses
+        process_bind_clauses(&mut final_results, binds, database);
+
+        // Apply GROUP BY and aggregations
+        if !group_by_variables.is_empty() {
+            final_results =
+                group_and_aggregate_results(final_results, &group_by_variables, &aggregation_vars);
+        }
+
+        final_results = apply_order_by(final_results, order_conditions);
+
+        if let Some(limit_value) = limit_clause {
+            if limit_value > 0 {
+                final_results.truncate(limit_value);
+            }
+        }
+    } else {
+        // Enhanced error reporting while keeping the same function signature
+        if let Err(err) = parse_result {
+            let error_message = format_parse_error(sparql, err);
+            eprintln!("Failed to parse the query: {}", error_message);
+        } else {
+            eprintln!("Failed to parse the query with an unknown error.");
+        }
+        return Vec::new();
+    }
+
+    // Convert the final BTreeMap results into Vec<Vec<String>>
+    format_results(final_results, &selected_variables)
+}
+
+pub fn execute_query_rayon_parallel2_volcano(
+    sparql: &str,
+    database: &mut SparqlDatabase,
+) -> Vec<Vec<String>> {
+    let sparql = normalize_query(sparql);
+
+    let limit_clause: Option<usize>;
+    // Register prefixes from the query string first
+    database.register_prefixes_from_query(&sparql);
+
+    let parse_result = parse_sparql_query(sparql);
+
+    if let Ok((
+        _,
+        (
+            insert_clause,
+            mut variables,
+            patterns,
+            filters,
+            group_vars,
+            parsed_prefixes,
+            values_clause,
+            binds,
+            subqueries,
+            limit,
+            _,
+            order_conditions,
+        ),
+    )) = parse_result
+    {
+        let mut prefixes = parsed_prefixes;
+        database.share_prefixes_with(&mut prefixes);
+
+        limit_clause = limit;
+
+        // Process the INSERT clause if present using the existing helper function
+        process_insert_clause(insert_clause, database);
+
+        // If SELECT * is used, gather all variables from patterns
+        if variables == vec![("*", "*", None)] {
+            let mut all_vars = BTreeSet::new();
+            for (subject_var, _, object_var) in &patterns {
+                all_vars.insert(*subject_var);
+                all_vars.insert(*object_var);
+            }
+            variables = all_vars.into_iter().map(|var| ("VAR", var, None)).collect();
+        }
+
+        // Process variables for aggregation using the existing helper function
+        let mut selected_variables: Vec<(String, String)> = Vec::new();
+        let mut aggregation_vars: Vec<(&str, &str, &str)> = Vec::new();
+        process_variables(&mut selected_variables, &mut aggregation_vars, variables);
+
+        let resolved_patterns: Vec<(&str, &str, &str)> = patterns
+            .iter()
+            .map(|(subject_var, predicate, object_var)| {
+                let (resolved_subject, resolved_predicate, resolved_object) =
+                    resolve_triple_pattern(subject_var, predicate, object_var, database, &prefixes);
+                
+                // Leak strings to get 'static lifetime
+                let subject_static: &'static str = Box::leak(resolved_subject.into_boxed_str());
+                let predicate_static: &'static str = Box::leak(resolved_predicate.into_boxed_str());
+                let object_static: &'static str = Box::leak(resolved_object.into_boxed_str());
+                
+                (subject_static, predicate_static, object_static)
+            })
+            .collect();
+
+        // Build indexes before optimization - this is crucial for performance
+        // database.build_all_indexes();
+
+        // Check if we should use GPU mode for execution
+        if GPU_MODE_ENABLED.load(std::sync::atomic::Ordering::SeqCst) {
+            println!("CUDA with Volcano Optimizer");
+
+            // Use Volcano optimizer for plan generation
+            let logical_plan = build_logical_plan(
+                selected_variables
+                    .iter()
+                    .map(|(t, v)| (t.as_str(), v.as_str()))
+                    .collect(),
+                resolved_patterns,
+                filters,
+                &prefixes,
+                database,
+            );
+
+            let stats = database.cached_stats.as_ref().expect("Error");
+            let mut optimizer = VolcanoOptimizer::with_cached_stats(stats.clone());
+            let _optimized_plan = optimizer.find_best_plan(&logical_plan);
+
+            #[cfg(feature = "cuda")]
+            {
+                // For now, fall back to the original GPU implementation
+                // until execute_gpu is properly implemented for the optimized plan
+
+                // Initialize final_results based on the VALUES clause
+                let mut final_results = initialize_results(&values_clause);
+
+                // Convert BTreeSet to a vector of Triple
+                let triples_vec: Vec<Triple> = database.triples.iter().cloned().collect();
+
+                // Process each pattern in the WHERE clause
+                for (subject_var, predicate, object_var) in patterns {
+                    if predicate == "RULECALL" {
+                        final_results =
+                            process_rule_call(subject_var, object_var, database, &prefixes);
+                        continue;
+                    }
+
+                    // Handle non-RULECALL patterns
+                    let (join_subject, join_predicate, join_object) = resolve_triple_pattern(
+                        subject_var,
+                        predicate,
+                        object_var,
+                        database,
+                        &prefixes,
+                    );
+
+                    // To satisfy lifetime requirements, leak the computed join_subject and join_object
+                    let join_subject_static: &'static str =
+                        Box::leak(join_subject.into_boxed_str());
+                    let join_object_static: &'static str = Box::leak(join_object.into_boxed_str());
+
+                    final_results = database.perform_hash_join_cuda_wrapper(
+                        join_subject_static,
+                        join_predicate,
+                        join_object_static,
+                        triples_vec.clone(),
+                        &database.dictionary,
+                        final_results,
+                        if !join_object_static.starts_with('?') {
+                            Some(join_object_static.to_string())
+                        } else {
+                            None
+                        },
+                    );
+                }
+
+                // Apply filters
+                final_results = database.apply_filters_simd(final_results, filters);
+
+                // Process subqueries
+                for subquery in subqueries {
+                    let subquery_results =
+                        execute_subquery(&subquery, database, &prefixes, final_results.clone());
+                    final_results = merge_results(final_results, subquery_results);
+                }
+
+                // Apply BIND (UDF) clauses
+                process_bind_clauses(&mut final_results, binds, database);
+
+                // Apply GROUP BY and aggregations
+                if !group_vars.is_empty() {
+                    final_results =
+                        group_and_aggregate_results(final_results, &group_vars, &aggregation_vars);
+                }
+
+                final_results = apply_order_by(final_results, &order_conditions);
+
+                // Apply LIMIT clause
+                if let Some(limit_value) = limit_clause {
+                    if limit_value > 0 {
+                        final_results.truncate(limit_value);
+                    }
+                }
+
+                return format_results(final_results, &selected_variables);
+            }
+
+            #[cfg(not(feature = "cuda"))]
+            {
+                eprintln!("CUDA feature not enabled");
+                return Vec::new();
+            }
+        } else {
+            /*let guard = pprof::ProfilerGuardBuilder::default()
+                .frequency(1000)
+                .blocklist(&["libc", "libgcc", "pthread", "vdso"])
+                .build()
+                . unwrap();*/
+
+            // Use Volcano optimizer for CPU execution
+            let mut logical_plan = build_logical_plan(
+                selected_variables
+                    .iter()
+                    .map(|(t, v)| (t.as_str(), v.as_str()))
+                    .collect(),
+                resolved_patterns,
+                filters.clone(),
+                &prefixes,
+                database,
+            ); 
+
+            // Integrate subqueries into the logical plan
+            for subquery in &subqueries {
+                let subquery_plan = build_logical_plan_from_subquery(
+                    subquery,
+                    &prefixes,
+                    database,
+                );
+            
+                // Join the subquery with the main query
+                logical_plan = LogicalOperator::join(logical_plan, subquery_plan);
+            }
+
+            let stats = database.cached_stats.as_ref().expect("AAA");
+            let mut optimizer = VolcanoOptimizer::with_cached_stats(stats.clone());
+
+            let optimized_plan = optimizer.find_best_plan(&logical_plan);
+            let results = optimized_plan.execute(database);
+            /*if let Ok(report) = guard.report().build() {
+                let file = std::fs::File::create("volcano_optimizer_flamegraph.svg").unwrap();
+                report.flamegraph(file).unwrap();
+                println!("Volcano optimizer flamegraph saved to: volcano_optimizer_flamegraph. svg");
+            }*/
+
+            // Convert results to owned strings first to avoid lifetime issues
+            let results_owned: Vec<HashMap<String, String>> = results.into_iter().collect();
+
+            // Initialize with VALUES clause for consistency with GPU path
+            let mut final_results = initialize_results(&values_clause);
+
+            // Merge optimizer results with VALUES clause results
+            let optimizer_results: Vec<BTreeMap<&str, String>> = results_owned
+                .iter()
+                .map(|result| {
+                    result
+                        .iter()
+                        .map(|(k, v)| {
+                        // Add '?' prefix back for consistency with format_results
+                        let key_with_prefix = if k.starts_with('?') {
+                            k.as_str()
+                        } else {
+                            Box::leak(format!("?{}", k).into_boxed_str())
+                        };
+                        (key_with_prefix, v.clone())
+                    })
+                    .collect()
+                })
+                .collect();
+
+            // If we have optimizer results, use them; otherwise keep VALUES results
+            if !optimizer_results.is_empty() {
+                final_results = optimizer_results;
+            }
+
+            // Process subqueries if any
+            for subquery in subqueries {
+                let subquery_results =
+                    execute_subquery(&subquery, database, &prefixes, final_results.clone());
+                final_results = merge_results(final_results, subquery_results);
+            }
+
+            // Apply BIND (UDF) clauses
+            process_bind_clauses(&mut final_results, binds, database);
+
+            // Apply GROUP BY and aggregations
+            if !group_vars.is_empty() {
+                final_results =
+                    group_and_aggregate_results(final_results, &group_vars, &aggregation_vars);
+            }
+
+            final_results = apply_order_by(final_results, order_conditions);
+
+            if let Some(limit_value) = limit_clause {
+                if limit_value > 0 {
+                    final_results.truncate(limit_value);
+                }
+            }
+
+            return format_results(final_results, &selected_variables);
+        }
+    } else {
+        eprintln!("Failed to parse the query.");
+        return Vec::new();
+    }
+}
+
+// Convert the final BTreeMap results into Vec<Vec<String>>
+fn format_results(
+    final_results: Vec<BTreeMap<&str, String>>,
+    selected_variables: &[(String, String)],
+) -> Vec<Vec<String>> {
+    final_results
+        .into_iter()
+        .map(|result| {
+            selected_variables
+                .iter()
+                .map(|(_, var)| {
+                    let var_name = if var.starts_with('?') {
+                        var
+                    } else {
+                        &format!("?{}", var)
+                    };
+                    result.get(var_name.as_str()).cloned().unwrap_or_default()
+                })
+                .collect()
+        })
+        .collect()
+}
+
+// Helper function to normalize the query by removing any RULE prefix
+fn normalize_query(sparql: &str) -> &str {
+    if sparql.contains("RULE") {
+        if let Some(pos) = sparql.find("SELECT") {
+            &sparql[pos..]
+        } else {
+            sparql
+        }
+    } else {
+        sparql
+    }
+}
+
+// Helper function to process INSERT clause
+fn process_insert_clause(insert_clause: Option<InsertClause>, database: &mut SparqlDatabase) {
+    if let Some(insert_clause) = insert_clause {
+        for (subject, predicate, object) in insert_clause.triples {
+            let subject_id = database.dictionary.encode(subject);
+            let predicate_id = database.dictionary.encode(predicate);
+            let object_id = database.dictionary.encode(object);
+            let triple = Triple {
+                subject: subject_id,
+                predicate: predicate_id,
+                object: object_id,
+            };
+            database.triples.insert(triple);
+        }
+    }
+}
+
+// Helper function to process variables for aggregation
+fn process_variables<'a>(
+    selected_variables: &mut Vec<(String, String)>,
+    aggregation_vars: &mut Vec<(&'a str, &'a str, &'a str)>,
+    variables: Vec<(&'a str, &'a str, Option<&'a str>)>,
+) {
+    for (agg_type, var, opt_output_var) in variables {
+        if agg_type == "SUM" || agg_type == "MIN" || agg_type == "MAX" || agg_type == "AVG" {
+            let output_var = if let Some(name) = opt_output_var {
+                name
+            } else {
+                ""
+            };
+            aggregation_vars.push((agg_type, var, output_var));
+            selected_variables.push(("VAR".to_string(), output_var.to_string()));
+        } else {
+            selected_variables.push((agg_type.to_string(), var.to_string()));
+        }
+    }
+}
+
+// Helper function to initialize results based on VALUES clause
+fn initialize_results(values_clause: &Option<ValuesClause>) -> Vec<BTreeMap<&'static str, String>> {
+    if let Some(values_clause) = values_clause {
+        let mut final_results = Vec::new();
+        for value_row in &values_clause.values {
+            let mut result = BTreeMap::new();
+            for (var, value) in values_clause.variables.iter().zip(value_row.iter()) {
+                match value {
+                    Value::Term(term) => {
+                        // Create a static str to avoid lifetime issues - using 'static instead of mut
+                        let var_static: &'static str = Box::leak(var.to_string().into_boxed_str());
+                        result.insert(var_static, term.clone());
+                    }
+                    Value::Undef => {}
+                }
+            }
+            final_results.push(result);
+        }
+        final_results
+    } else {
+        // No VALUES clause, start with a single empty result
+        vec![BTreeMap::new()]
+    }
+}
+
+// Helper function to process rule calls
+fn process_rule_call<'a>(
+    subject_var: &'a str,
+    object_var: &'a str,
+    database: &'a SparqlDatabase,
+    prefixes: &'a HashMap<String, String>,
+) -> Vec<BTreeMap<&'static str, String>> {
+    // Changed return type to use 'static
+    let rule_name = if subject_var.starts_with(':') {
+        &subject_var[1..]
+    } else {
+        subject_var
+    };
+    let rule_key = rule_name.to_lowercase();
+
+    let expanded_rule_predicate = database
+        .rule_map
+        .get(&rule_key)
+        .cloned()
+        .unwrap_or_else(|| {
+            prefixes
+                .get("ex")
+                .map(|prefix| format!("{}{}", prefix, rule_name))
+                .unwrap_or_else(|| rule_name.to_string())
+        });
+
+    // Parse variables from the rule call
+    let vars: Vec<&'static str> = if object_var.contains(',') {
+        // Multiple variables separated by commas
+        object_var
+            .split(',')
+            .map(|s| {
+                let leaked: &'static mut str = Box::leak(s.trim().to_string().into_boxed_str());
+                leaked as &'static str
+            })
+            .collect()
+    } else {
+        // Single variable
+        vec![Box::leak(object_var.trim().to_string().into_boxed_str())]
+    };
+
+    // Find all subjects that match the rule predicate
+    let mut matched_subjects = Vec::new();
+    for triple in database.triples.iter() {
+        if let (Some(subj), Some(pred), Some(obj)) = (
+            database.dictionary.decode(triple.subject),
+            database.dictionary.decode(triple.predicate),
+            database.dictionary.decode(triple.object),
+        ) {
+            if pred == expanded_rule_predicate && obj == "true" {
+                // Convert to 'static string to avoid lifetime issues
+                let static_subj: &'static str = Box::leak(subj.to_string().into_boxed_str());
+                matched_subjects.push(static_subj);
+            }
+        }
+    }
+
+    // Process results for rule-based query
+    let mut final_results = Vec::new();
+    for subject in matched_subjects {
+        let result = process_rule_subject(subject, &vars, database);
+        if let Some(result) = result {
+            final_results.push(result);
+        }
+    }
+
+    final_results
+}
+
+// Helper function to process a single subject for a rule
+fn process_rule_subject(
+    subject: &'static str,
+    vars: &[&'static str],
+    database: &SparqlDatabase,
+) -> Option<BTreeMap<&'static str, String>> {
+    let mut result = BTreeMap::new();
+    let mut found_all_vars = true;
+
+    // Add the first variable (subject/room variable)
+    if !vars.is_empty() {
+        result.insert(vars[0], subject.to_string());
+    }
+
+    // For the second variable (usually value/temperature), find the highest value
+    if vars.len() > 1 {
+        let mut highest_value: Option<(i64, String)> = None;
+
+        // First, find all sensors/readings for this room
+        for triple in database.triples.iter() {
+            if let (Some(rel_subj), Some(rel_pred), Some(rel_obj)) = (
+                database.dictionary.decode(triple.subject),
+                database.dictionary.decode(triple.predicate),
+                database.dictionary.decode(triple.object),
+            ) {
+                // Find sensors that relate to our room
+                if rel_pred.ends_with("room") && rel_obj == subject {
+                    let sensor_id = rel_subj;
+                    highest_value =
+                        find_highest_sensor_value(sensor_id, vars[1], database, highest_value);
+                }
+            }
+        }
+
+        // Add the highest value if found
+        if let Some((_, value)) = highest_value {
+            result.insert(vars[1], value);
+        } else {
+            found_all_vars = false;
+        }
+    }
+
+    // Only return the result if we found all variables
+    if found_all_vars && result.len() == vars.len() {
+        Some(result)
+    } else {
+        None
+    }
+}
+
+// Helper function to find the highest sensor value
+fn find_highest_sensor_value(
+    sensor_id: &str,
+    var_name: &str,
+    database: &SparqlDatabase,
+    mut highest_value: Option<(i64, String)>,
+) -> Option<(i64, String)> {
+    let var_name = if var_name.starts_with('?') {
+        &var_name[1..]
+    } else {
+        var_name
+    };
+
+    for value_triple in database.triples.iter() {
+        if let (Some(val_subj), Some(val_pred), Some(val_obj)) = (
+            database.dictionary.decode(value_triple.subject),
+            database.dictionary.decode(value_triple.predicate),
+            database.dictionary.decode(value_triple.object),
+        ) {
+            if val_subj == sensor_id && val_pred.contains(var_name) {
+                if let Ok(num_val) = val_obj.parse::<i64>() {
+                    match highest_value {
+                        None => highest_value = Some((num_val, val_obj.to_string())),
+                        Some((current, _)) if num_val > current => {
+                            highest_value = Some((num_val, val_obj.to_string()))
+                        }
+                        _ => {}
+                    }
+                }
+            }
+        }
+    }
+
+    highest_value
+}
+
+// Helper function to resolve triple pattern terms
+fn resolve_triple_pattern(
+    subject_var: &str,
+    predicate: &str,
+    object_var: &str,
+    database: &SparqlDatabase,
+    prefixes: &HashMap<String, String>,
+) -> (String, String, String) {
+    if predicate == "RULECALL" {
+        let rule_name = if subject_var.starts_with(':') {
+            &subject_var[1..]
+        } else {
+            subject_var
+        };
+        let rule_key = rule_name.to_lowercase();
+
+        // Look up the expanded predicate in the rule_map
+        let expanded_rule_predicate = if let Some(expanded) = database.rule_map.get(&rule_key) {
+            expanded.clone()
+        } else {
+            // Fallback: if the rule name is not already prefixed, prepend default prefix "ex"
+            if let Some(default_uri) = prefixes.get("ex") {
+                format!("{}{}", default_uri, rule_name)
+            } else {
+                rule_name.to_string()
+            }
+        };
+
+        (
+            object_var.to_string(),
+            expanded_rule_predicate,
+            "true".to_string(),
+        )
+    } else {
+        // Resolve subject if it's not a variable
+        let resolved_subject = if subject_var.starts_with('?') {
+            subject_var.to_string()
+        } else {
+            database.resolve_query_term(subject_var, prefixes)
+        };
+
+        // For a normal triple pattern, resolve predicate and object
+        let resolved_predicate = database.resolve_query_term(predicate, prefixes);
+
+        // Resolve object if it's not a variable
+        let resolved_object = if object_var.starts_with('?') {
+            object_var.to_string()
+        } else {
+            database.resolve_query_term(object_var, prefixes)
+        };
+
+        (resolved_subject, resolved_predicate, resolved_object)
+    }
+}
+
+// Helper function to process BIND clauses
+fn process_bind_clauses<'a>(
+    final_results: &mut Vec<BTreeMap<&'a str, String>>,
+    binds: Vec<(&'a str, Vec<&'a str>, &'a str)>,
+    database: &'a SparqlDatabase,
+) {
+    for (func_name, args, new_var) in binds {
+        if func_name == "CONCAT" {
+            // Process CONCAT function
+            for row in final_results.iter_mut() {
+                let concatenated = args
+                    .iter()
+                    .map(|arg| {
+                        if arg.starts_with('?') {
+                            row.get(*arg).map(|s| s.as_str()).unwrap_or("")
+                        } else {
+                            *arg // literal
+                        }
+                    })
+                    .collect::<Vec<&str>>()
+                    .join("");
+                row.insert(new_var, concatenated);
+            }
+        } else if let Some(func) = database.udfs.get(func_name) {
+            for row in final_results.iter_mut() {
+                let resolved_args: Vec<&str> = args
+                    .iter()
+                    .map(|arg| {
+                        if arg.starts_with('?') {
+                            row.get(*arg).map(|s| s.as_str()).unwrap_or("")
+                        } else {
+                            *arg
+                        }
+                    })
+                    .collect();
+                let result = func.call(resolved_args);
+                row.insert(new_var, result);
+            }
+        } else {
+            eprintln!("UDF {} not found", func_name);
+        }
+    }
+}
+
+pub fn group_and_aggregate_results<'a>(
+    results: Vec<BTreeMap<&'a str, String>>,
+    group_by_vars: &'a [&'a str],
+    aggregation_vars: &'a [(&'a str, &'a str, &'a str)],
+) -> Vec<BTreeMap<&'a str, String>> {
+    let mut grouped: HashMap<
+        Vec<String>,
+        (BTreeMap<&'a str, String>, HashMap<&'a str, (f64, usize)>),
+    > = HashMap::new();
+
+    for result in results {
+        // Create the key based on the group by variables
+        let key: Vec<String> = group_by_vars
+            .iter()
+            .map(|var| result.get(*var).cloned().unwrap_or_default())
+            .collect();
+
+        // Extract values for aggregation variables
+        let mut agg_values: HashMap<&'a str, f64> = HashMap::new();
+        for (_, var, output_var_name) in aggregation_vars {
+            if let Some(value_str) = result.get(*var) {
+                if let Ok(value) = value_str.parse::<f64>() {
+                    agg_values.insert(*output_var_name, value);
+                }
+            }
+        }
+
+        // Insert or update in grouped collection
+        grouped
+            .entry(key)
+            .and_modify(|(_, agg_map)| {
+                for (agg_type, _, output_var_name) in aggregation_vars {
+                    let value = agg_values.get(*output_var_name).cloned().unwrap_or(0.0);
+                    let entry = agg_map.entry(*output_var_name).or_insert((0.0, 0));
+                    match *agg_type {
+                        "SUM" => entry.0 += value,
+                        "MIN" => entry.0 = entry.0.min(value),
+                        "MAX" => entry.0 = entry.0.max(value),
+                        "AVG" => {
+                            entry.0 += value;
+                            entry.1 += 1; // Track count for AVG
+                        }
+                        _ => {}
+                    }
+                }
+            })
+            .or_insert_with(|| {
+                let mut agg_map = HashMap::new();
+                for (_, _, output_var_name) in aggregation_vars {
+                    let value = agg_values.get(*output_var_name).cloned().unwrap_or(0.0);
+                    agg_map.insert(*output_var_name, (value, 1));
+                }
+                (result.clone(), agg_map)
+            });
+    }
+
+    // Convert grouped data back to Vec<BTreeMap> with aggregation results
+    grouped
+        .into_iter()
+        .map(|(_, (mut value, agg_map))| {
+            for (output_var_name, (sum, count)) in agg_map {
+                let result_value = if let Some((agg_type, _, _)) = aggregation_vars
+                    .iter()
+                    .find(|(_, _, var)| var == &output_var_name)
+                {
+                    match *agg_type {
+                        "AVG" => sum / count as f64,
+                        _ => sum,
+                    }
+                } else {
+                    sum
+                };
+                value.insert(output_var_name, result_value.to_string());
+            }
+            value
+        })
+        .collect()
+}
+
+fn merge_results<'a>(
+    main_results: Vec<BTreeMap<&'a str, String>>,
+    subquery_results: Vec<BTreeMap<&'a str, String>>,
+) -> Vec<BTreeMap<&'a str, String>> {
+    if main_results.is_empty() {
+        return subquery_results;
+    }
+    if subquery_results.is_empty() {
+        return main_results;
+    }
+
+    let mut merged = Vec::new();
+    for main_row in main_results {
+        for sub_row in &subquery_results {
+            let mut new_row = main_row.clone();
+            new_row.extend(sub_row.iter().map(|(k, v)| (*k, v.clone())));
+            merged.push(new_row);
+        }
+    }
+    merged
+}