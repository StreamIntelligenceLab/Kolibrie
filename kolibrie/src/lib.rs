--- conflicted
+++ resolved
@@ -15,12 +15,8 @@
 pub mod lsm_tree;
 pub mod parser;
 pub mod query_builder;
-<<<<<<< HEAD
 pub mod rsp;
-=======
-mod rsp;
 pub mod sliding_window;
 pub mod sparql_database;
 pub mod utils;
-pub mod volcano_optimizer;
->>>>>>> 7b948c17
+pub mod volcano_optimizer;